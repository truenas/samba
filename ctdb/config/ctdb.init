--- conflicted
+++ resolved
@@ -129,8 +129,6 @@
     return $1
 }
 
-ctdbd=${CTDBD:-/usr/sbin/ctdbd}
-
 start() {
     echo -n $"Starting ctdbd service: "
 
@@ -180,33 +178,11 @@
     pkill -0 -f $ctdbd || {
 	echo -n "  Warning: ctdbd not running ! "
 	case $init_style in
-<<<<<<< HEAD
-	    valgrind)
-		valgrind -q --log-file=/var/log/ctdb_valgrind \
-		    $ctdbd --nosetsched $CTDB_OPTIONS 
-		RETVAL=0
-		;;
 	    suse)
-		startproc $ctdbd $CTDB_OPTIONS
-=======
-	    suse)
->>>>>>> b1b1cbb2
 		rc_status -v
 		;;
 	    redhat)
-<<<<<<< HEAD
-		daemon $ctdbd $CTDB_OPTIONS
-		RETVAL=$?
-		echo
-		[ $RETVAL -eq 0 ] && touch /var/lock/subsys/ctdb || RETVAL=1
-		;;
-	    ubuntu)
-		start-stop-daemon --start --quiet --background \
-		    --exec $ctdbd -- $CTDB_OPTIONS
-		RETVAL=$?
-=======
 		echo ""
->>>>>>> b1b1cbb2
 		;;
 	esac
 	return 0
@@ -242,42 +218,13 @@
 restart() {
     stop
     start
-}	
-
-<<<<<<< HEAD
-stop() {
-	echo -n $"Shutting down ctdbd service: "
-	pkill -0 -f $ctdbd || {
-	    echo -n "  Warning: ctdbd not running ! "
-	    case $init_style in
-		suse)
-		    rc_status -v
-		    ;;
-		redhat)
-		    echo ""
-		    ;;
-	    esac
-	    return 0
-	}
-	ctdb shutdown >/dev/null 2>&1
-	RETVAL=$?
-	count=0
-	while pkill -0 -f $ctdbd ; do
-	    sleep 1
-	    count=$(($count + 1))
-	    [ $count -gt 10 ] && {
-		echo -n $"killing ctdbd "
-		pkill -9 -f $ctdbd
-		pkill -9 -f $CTDB_BASE/events.d/
-	    }
-	done
-=======
+}
+
 status() {
     echo -n $"Checking for ctdbd service: "
     ctdb ping >/dev/null 2>&1 || {
 	RETVAL=$?
 	echo -n "  ctdbd not running. "
->>>>>>> b1b1cbb2
 	case $init_style in
 	    suse)
 		set_retval $RETVAL
