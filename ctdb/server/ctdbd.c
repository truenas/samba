--- conflicted
+++ resolved
@@ -101,6 +101,7 @@
 		POPT_CTDB_CMDLINE
 		{ "interactive", 'i', POPT_ARG_NONE, &interactive, 0, "don't fork", NULL },
 		{ "public-addresses", 0, POPT_ARG_STRING, &options.public_address_list, 0, "public address list file", "filename" },
+		{ "public-interface", 0, POPT_ARG_STRING, &options.public_interface, 0, "public interface", "interface"},
 		{ "event-script-dir", 0, POPT_ARG_STRING, &options.event_script_dir, 0, "event script directory", "dirname" },
 		{ "logfile", 0, POPT_ARG_STRING, &options.logfile, 0, "log file location", "filename" },
 		{ "nlist", 0, POPT_ARG_STRING, &options.nlist, 0, "node list file", "filename" },
@@ -199,14 +200,11 @@
 		}
 	}
 
-<<<<<<< HEAD
-=======
 	if (options.public_interface) {
 		ctdb->default_public_interface = talloc_strdup(ctdb, options.public_interface);
 		CTDB_NO_MEMORY(ctdb, ctdb->default_public_interface);
 	}
 
->>>>>>> 9d50595b
 	if (options.public_address_list) {
 		ret = ctdb_set_public_addresses(ctdb, options.public_address_list);
 		if (ret == -1) {
