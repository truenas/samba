--- conflicted
+++ resolved
@@ -300,8 +300,4 @@
 	}
 
 	return queue;
-}
-<<<<<<< HEAD
-
-=======
->>>>>>> 9ba0f9db
+}