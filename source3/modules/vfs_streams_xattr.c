/*
 * Store streams in xattrs
 *
 * Copyright (C) Volker Lendecke, 2008
 *
 * Partly based on James Peach's Darwin module, which is
 *
 * Copyright (C) James Peach 2006-2007
 *
 * This program is free software; you can redistribute it and/or modify
 * it under the terms of the GNU General Public License as published by
 * the Free Software Foundation; either version 3 of the License, or
 * (at your option) any later version.
 *
 * This program is distributed in the hope that it will be useful,
 * but WITHOUT ANY WARRANTY; without even the implied warranty of
 * MERCHANTABILITY or FITNESS FOR A PARTICULAR PURPOSE.  See the
 * GNU General Public License for more details.
 *
 * You should have received a copy of the GNU General Public License
 * along with this program; if not, see <http://www.gnu.org/licenses/>.
 */

#include "includes.h"
#include "smbd/smbd.h"
#include "system/filesys.h"
#include "lib/util/tevent_unix.h"
#include "librpc/gen_ndr/ioctl.h"
#include "hash_inode.h"

#undef DBGC_CLASS
#define DBGC_CLASS DBGC_VFS

struct streams_xattr_config {
	const char *prefix;
	size_t prefix_len;
	bool store_stream_type;
	int xattr_compat_bytes;
};

struct stream_io {
	char *base;
	char *xattr_name;
	void *fsp_name_ptr;
	files_struct *fsp;
	vfs_handle_struct *handle;
};

static ssize_t get_xattr_size_fsp(vfs_handle_struct *handle,
				  struct files_struct *fsp,
			          const char *xattr_name)
{
	NTSTATUS status;
	struct ea_struct ea;
	ssize_t result;
	struct streams_xattr_config *config = NULL;

	SMB_VFS_HANDLE_GET_DATA(handle, config, struct streams_xattr_config,
				return -1);

	status = get_ea_value_fsp(talloc_tos(),
				  fsp,
				  xattr_name,
				  &ea);

	if (!NT_STATUS_IS_OK(status)) {
		return -1;
	}

	result = ea.value.length - config->xattr_compat_bytes;
	TALLOC_FREE(ea.value.data);
	return result;
}

/**
 * Given a stream name, populate xattr_name with the xattr name to use for
 * accessing the stream.
 */
static NTSTATUS streams_xattr_get_name(vfs_handle_struct *handle,
				       TALLOC_CTX *ctx,
				       const char *stream_name,
				       char **xattr_name)
{
	char *sname;
	char *stype;
	struct streams_xattr_config *config;

	SMB_VFS_HANDLE_GET_DATA(handle, config, struct streams_xattr_config,
				return NT_STATUS_UNSUCCESSFUL);

	sname = talloc_strdup(ctx, stream_name + 1);
	if (sname == NULL) {
		return NT_STATUS_NO_MEMORY;
	}

	/*
	 * With vfs_fruit option "fruit:encoding = native" we're
	 * already converting stream names that contain illegal NTFS
	 * characters from their on-the-wire Unicode Private Range
	 * encoding to their native ASCII representation.
	 *
	 * As as result the name of xattrs storing the streams (via
	 * vfs_streams_xattr) may contain a colon, so we have to use
	 * strrchr_m() instead of strchr_m() for matching the stream
	 * type suffix.
	 *
	 * In check_path_syntax() we've already ensured the streamname
	 * we got from the client is valid.
	 */
	stype = strrchr_m(sname, ':');

	if (stype) {
		/*
		 * We only support one stream type: "$DATA"
		 */
		if (strcasecmp_m(stype, ":$DATA") != 0) {
			talloc_free(sname);
			return NT_STATUS_INVALID_PARAMETER;
		}

		/* Split name and type */
		stype[0] = '\0';
	}

	*xattr_name = talloc_asprintf(ctx, "%s%s%s",
				      config->prefix,
				      sname,
				      config->store_stream_type ? ":$DATA" : "");
	if (*xattr_name == NULL) {
		talloc_free(sname);
		return NT_STATUS_NO_MEMORY;
	}

	DEBUG(10, ("xattr_name: %s, stream_name: %s\n", *xattr_name,
		   stream_name));

	talloc_free(sname);
	return NT_STATUS_OK;
}

static bool streams_xattr_recheck(struct stream_io *sio)
{
	NTSTATUS status;
	char *xattr_name = NULL;

	if (sio->fsp->fsp_name == sio->fsp_name_ptr) {
		return true;
	}

	if (sio->fsp->fsp_name->stream_name == NULL) {
		/* how can this happen */
		errno = EINVAL;
		return false;
	}

	status = streams_xattr_get_name(sio->handle, talloc_tos(),
					sio->fsp->fsp_name->stream_name,
					&xattr_name);
	if (!NT_STATUS_IS_OK(status)) {
		return false;
	}

	TALLOC_FREE(sio->xattr_name);
	TALLOC_FREE(sio->base);
	sio->xattr_name = talloc_strdup(VFS_MEMCTX_FSP_EXTENSION(sio->handle, sio->fsp),
					xattr_name);
	if (sio->xattr_name == NULL) {
		DBG_DEBUG("sio->xattr_name==NULL\n");
		return false;
	}
	TALLOC_FREE(xattr_name);

	sio->base = talloc_strdup(VFS_MEMCTX_FSP_EXTENSION(sio->handle, sio->fsp),
				  sio->fsp->fsp_name->base_name);
	if (sio->base == NULL) {
		DBG_DEBUG("sio->base==NULL\n");
		return false;
	}

	sio->fsp_name_ptr = sio->fsp->fsp_name;

	return true;
}

static int streams_xattr_fstat(vfs_handle_struct *handle, files_struct *fsp,
			       SMB_STRUCT_STAT *sbuf)
{
	int ret = -1;
	struct stream_io *io = (struct stream_io *)
		VFS_FETCH_FSP_EXTENSION(handle, fsp);

	if (io == NULL || !fsp_is_alternate_stream(fsp)) {
		return SMB_VFS_NEXT_FSTAT(handle, fsp, sbuf);
	}

	DBG_DEBUG("streams_xattr_fstat called for %s\n", fsp_str_dbg(io->fsp));

	if (!streams_xattr_recheck(io)) {
		return -1;
	}

	ret = SMB_VFS_NEXT_FSTAT(handle, fsp->base_fsp, sbuf);
	if (ret == -1) {
		return -1;
	}

	sbuf->st_ex_size = get_xattr_size_fsp(handle,
					      fsp->base_fsp,
					      io->xattr_name);
	if (sbuf->st_ex_size == -1) {
		SET_STAT_INVALID(*sbuf);
		return -1;
	}

	DEBUG(10, ("sbuf->st_ex_size = %d\n", (int)sbuf->st_ex_size));

	sbuf->st_ex_ino = hash_inode(sbuf, io->xattr_name);
	sbuf->st_ex_mode &= ~S_IFMT;
	sbuf->st_ex_mode &= ~S_IFDIR;
        sbuf->st_ex_mode |= S_IFREG;
        sbuf->st_ex_blocks = sbuf->st_ex_size / STAT_ST_BLOCKSIZE + 1;

	return 0;
}

static int streams_xattr_stat(vfs_handle_struct *handle,
			      struct smb_filename *smb_fname)
{
	NTSTATUS status;
	int result = -1;
	char *xattr_name = NULL;
	char *tmp_stream_name = NULL;
	struct smb_filename *pathref = NULL;
	struct files_struct *fsp = smb_fname->fsp;

	if (!is_named_stream(smb_fname)) {
		return SMB_VFS_NEXT_STAT(handle, smb_fname);
	}

	/* Note if lp_posix_paths() is true, we can never
	 * get here as is_named_stream() is
	 * always false. So we never need worry about
	 * not following links here. */

	/* Populate the stat struct with info from the base file. */
	tmp_stream_name = smb_fname->stream_name;
	smb_fname->stream_name = NULL;
	result = SMB_VFS_NEXT_STAT(handle, smb_fname);
	smb_fname->stream_name = tmp_stream_name;

	if (result == -1) {
		return -1;
	}

	/* Derive the xattr name to lookup. */
	status = streams_xattr_get_name(handle, talloc_tos(),
					smb_fname->stream_name, &xattr_name);
	if (!NT_STATUS_IS_OK(status)) {
		errno = map_errno_from_nt_status(status);
		return -1;
	}

	/* Augment the base file's stat information before returning. */
	if (fsp == NULL) {
		status = synthetic_pathref(talloc_tos(),
					   handle->conn->cwd_fsp,
					   smb_fname->base_name,
					   NULL,
					   NULL,
					   smb_fname->twrp,
					   smb_fname->flags,
					   &pathref);
		if (!NT_STATUS_IS_OK(status)) {
			TALLOC_FREE(xattr_name);
			SET_STAT_INVALID(smb_fname->st);
			errno = ENOENT;
			return -1;
		}
		fsp = pathref->fsp;
	} else {
		fsp = fsp->base_fsp;
	}

	smb_fname->st.st_ex_size = get_xattr_size_fsp(handle, fsp,
						      xattr_name);
	if (smb_fname->st.st_ex_size == -1) {
		TALLOC_FREE(xattr_name);
		TALLOC_FREE(pathref);
		SET_STAT_INVALID(smb_fname->st);
		errno = ENOENT;
		return -1;
	}

	smb_fname->st.st_ex_ino = hash_inode(&smb_fname->st, xattr_name);
	smb_fname->st.st_ex_mode &= ~S_IFMT;
        smb_fname->st.st_ex_mode |= S_IFREG;
        smb_fname->st.st_ex_blocks =
	    smb_fname->st.st_ex_size / STAT_ST_BLOCKSIZE + 1;

	TALLOC_FREE(xattr_name);
	TALLOC_FREE(pathref);
	return 0;
}

static int streams_xattr_lstat(vfs_handle_struct *handle,
			       struct smb_filename *smb_fname)
{
	if (is_named_stream(smb_fname)) {
		/*
		 * There can never be EA's on a symlink.
		 * Windows will never see a symlink, and
		 * in SMB_FILENAME_POSIX_PATH mode we don't
		 * allow EA's on a symlink.
		 */
		SET_STAT_INVALID(smb_fname->st);
		errno = ENOENT;
		return -1;
	}

	return SMB_VFS_NEXT_LSTAT(handle, smb_fname);
}

static int streams_xattr_openat(struct vfs_handle_struct *handle,
				const struct files_struct *dirfsp,
				const struct smb_filename *smb_fname,
				files_struct *fsp,
				const struct vfs_open_how *how)
{
	NTSTATUS status;
	struct streams_xattr_config *config = NULL;
	struct stream_io *sio = NULL;
	struct ea_struct ea;
	char *xattr_name = NULL;
	int fakefd = -1;
	bool set_empty_xattr = false;
	int ret;

	SMB_VFS_HANDLE_GET_DATA(handle, config, struct streams_xattr_config,
				return -1);

	DBG_DEBUG("called for %s with flags 0x%x\n",
		  smb_fname_str_dbg(smb_fname),
		  how->flags);

	if (!is_named_stream(smb_fname)) {
		return SMB_VFS_NEXT_OPENAT(handle,
					   dirfsp,
					   smb_fname,
					   fsp,
					   how);
	}

	if (how->resolve != 0) {
		errno = ENOSYS;
		return -1;
	}

	SMB_ASSERT(fsp_is_alternate_stream(fsp));
	SMB_ASSERT(dirfsp == NULL);
#if 0 /* Logic from TrueNAS samba 4.15... need to investigate whether applies in 4.17 */
#ifdef O_EMPTY_PATH
	if (flags & O_EMPTY_PATH) {
		return vfs_fake_fd();
	}
#endif
#endif 
	fsp->fsp_flags.have_proc_fds = fsp->conn->have_proc_fds;
	status = streams_xattr_get_name(handle, talloc_tos(),
					smb_fname->stream_name, &xattr_name);
	if (!NT_STATUS_IS_OK(status)) {
		errno = map_errno_from_nt_status(status);
		goto fail;
	}

	status = get_ea_value_fsp(talloc_tos(),
				  fsp->base_fsp,
				  xattr_name,
				  &ea);

	DBG_DEBUG("get_ea_value_fsp returned %s\n", nt_errstr(status));

	if (!NT_STATUS_IS_OK(status)) {
		if (!NT_STATUS_EQUAL(status, NT_STATUS_NOT_FOUND)) {
			/*
			 * The base file is not there. This is an error even if
			 * we got O_CREAT, the higher levels should have created
			 * the base file for us.
			 */
			DBG_DEBUG("streams_xattr_open: base file %s not around, "
				  "returning ENOENT\n", smb_fname->base_name);
			errno = ENOENT;
			goto fail;
		}

		if (!(how->flags & O_CREAT)) {
			errno = ENOATTR;
			goto fail;
		}

		set_empty_xattr = true;
	}

	if (how->flags & O_TRUNC) {
		set_empty_xattr = true;
	}

	if (set_empty_xattr && (config->xattr_compat_bytes == 0)) {
		ret = SMB_VFS_FSETXATTR(fsp->base_fsp,
					xattr_name,
					NULL, 0,
					how->flags & O_EXCL ? XATTR_CREATE : 0);
		if (ret != 0) {
			goto fail;
		}
	}
	else if (set_empty_xattr) {
		/*
		 * The attribute does not exist or needs to be truncated
		 */

		/*
		 * Darn, xattrs need at least 1 byte
		 */
		char null = '\0';

		DEBUG(10, ("creating or truncating attribute %s on file %s\n",
			   xattr_name, smb_fname->base_name));

		ret = SMB_VFS_FSETXATTR(fsp->base_fsp,
				       xattr_name,
				       &null, sizeof(null),
				       how->flags & O_EXCL ? XATTR_CREATE : 0);
		if (ret != 0) {
			goto fail;
		}
	}

	fakefd = vfs_fake_fd();

        sio = VFS_ADD_FSP_EXTENSION(handle, fsp, struct stream_io, NULL);
        if (sio == NULL) {
                errno = ENOMEM;
                goto fail;
        }

        sio->xattr_name = talloc_strdup(VFS_MEMCTX_FSP_EXTENSION(handle, fsp),
					xattr_name);
	if (sio->xattr_name == NULL) {
		errno = ENOMEM;
		goto fail;
	}

	/*
	 * so->base needs to be a copy of fsp->fsp_name->base_name,
	 * making it identical to streams_xattr_recheck(). If the
	 * open is changing directories, fsp->fsp_name->base_name
	 * will be the full path from the share root, whilst
	 * smb_fname will be relative to the $cwd.
	 */
        sio->base = talloc_strdup(VFS_MEMCTX_FSP_EXTENSION(handle, fsp),
				  fsp->fsp_name->base_name);
	if (sio->base == NULL) {
		errno = ENOMEM;
		goto fail;
	}

	sio->fsp_name_ptr = fsp->fsp_name;
	sio->handle = handle;
	sio->fsp = fsp;

	return fakefd;

 fail:
	if (fakefd >= 0) {
		vfs_fake_fd_close(fakefd);
		fakefd = -1;
	}

	return -1;
}

static int streams_xattr_close(vfs_handle_struct *handle,
			       files_struct *fsp)
{
	int ret;
	int fd;

	fd = fsp_get_pathref_fd(fsp);

	DBG_DEBUG("streams_xattr_close called [%s] fd [%d]\n",
			smb_fname_str_dbg(fsp->fsp_name), fd);

	if (!fsp_is_alternate_stream(fsp)) {
		return SMB_VFS_NEXT_CLOSE(handle, fsp);
	}

	ret = vfs_fake_fd_close(fd);
	fsp_set_fd(fsp, -1);

	return ret;
}

static int streams_xattr_unlinkat(vfs_handle_struct *handle,
			struct files_struct *dirfsp,
			const struct smb_filename *smb_fname,
			int flags)
{
	NTSTATUS status;
	int ret = -1;
	char *xattr_name = NULL;
	struct smb_filename *pathref = NULL;
	struct files_struct *fsp = smb_fname->fsp;

	if (!is_named_stream(smb_fname)) {
		return SMB_VFS_NEXT_UNLINKAT(handle,
					dirfsp,
					smb_fname,
					flags);
	}

	/* A stream can never be rmdir'ed */
	SMB_ASSERT((flags & AT_REMOVEDIR) == 0);

	status = streams_xattr_get_name(handle, talloc_tos(),
					smb_fname->stream_name, &xattr_name);
	if (!NT_STATUS_IS_OK(status)) {
		errno = map_errno_from_nt_status(status);
		goto fail;
	}

	if (fsp == NULL) {
		status = synthetic_pathref(talloc_tos(),
					handle->conn->cwd_fsp,
					smb_fname->base_name,
					NULL,
					NULL,
					smb_fname->twrp,
					smb_fname->flags,
					&pathref);
		if (!NT_STATUS_IS_OK(status)) {
			errno = ENOENT;
			goto fail;
		}
		fsp = pathref->fsp;
	} else {
		SMB_ASSERT(fsp_is_alternate_stream(smb_fname->fsp));
		fsp = fsp->base_fsp;
	}

	ret = SMB_VFS_FREMOVEXATTR(fsp, xattr_name);

	if ((ret == -1) && (errno == ENOATTR)) {
		errno = ENOENT;
		goto fail;
	}

	ret = 0;

 fail:
	TALLOC_FREE(xattr_name);
	TALLOC_FREE(pathref);
	return ret;
}

static int streams_xattr_renameat(vfs_handle_struct *handle,
				files_struct *srcfsp,
				const struct smb_filename *smb_fname_src,
				files_struct *dstfsp,
				const struct smb_filename *smb_fname_dst)
{
	NTSTATUS status;
	int ret = -1;
	char *src_xattr_name = NULL;
	char *dst_xattr_name = NULL;
	bool src_is_stream, dst_is_stream;
	ssize_t oret;
	ssize_t nret;
	struct ea_struct ea;
	struct smb_filename *pathref_src = NULL;
	struct smb_filename *pathref_dst = NULL;
	struct smb_filename *full_src = NULL;
	struct smb_filename *full_dst = NULL;

	src_is_stream = is_ntfs_stream_smb_fname(smb_fname_src);
	dst_is_stream = is_ntfs_stream_smb_fname(smb_fname_dst);

	if (!src_is_stream && !dst_is_stream) {
		return SMB_VFS_NEXT_RENAMEAT(handle,
					srcfsp,
					smb_fname_src,
					dstfsp,
					smb_fname_dst);
	}

	/* For now don't allow renames from or to the default stream. */
	if (is_ntfs_default_stream_smb_fname(smb_fname_src) ||
	    is_ntfs_default_stream_smb_fname(smb_fname_dst)) {
		errno = ENOSYS;
		goto done;
	}

	/* Don't rename if the streams are identical. */
	if (strcasecmp_m(smb_fname_src->stream_name,
		       smb_fname_dst->stream_name) == 0) {
		goto done;
	}

	/* Get the xattr names. */
	status = streams_xattr_get_name(handle, talloc_tos(),
					smb_fname_src->stream_name,
					&src_xattr_name);
	if (!NT_STATUS_IS_OK(status)) {
		errno = map_errno_from_nt_status(status);
		goto fail;
	}
	status = streams_xattr_get_name(handle, talloc_tos(),
					smb_fname_dst->stream_name,
					&dst_xattr_name);
	if (!NT_STATUS_IS_OK(status)) {
		errno = map_errno_from_nt_status(status);
		goto fail;
	}

	full_src = full_path_from_dirfsp_atname(talloc_tos(),
						srcfsp,
						smb_fname_src);
	if (full_src == NULL) {
		errno = ENOMEM;
		goto fail;
	}
	full_dst = full_path_from_dirfsp_atname(talloc_tos(),
						dstfsp,
						smb_fname_dst);
	if (full_dst == NULL) {
		errno = ENOMEM;
		goto fail;
	}

	/* Get a pathref for full_src (base file, no stream name). */
	status = synthetic_pathref(talloc_tos(),
				handle->conn->cwd_fsp,
				full_src->base_name,
				NULL,
				NULL,
				full_src->twrp,
				full_src->flags,
				&pathref_src);
	if (!NT_STATUS_IS_OK(status)) {
		errno = ENOENT;
		goto fail;
	}

	/* Read the old stream from the base file fsp. */
	status = get_ea_value_fsp(talloc_tos(),
				  pathref_src->fsp,
				  src_xattr_name,
				  &ea);
	if (!NT_STATUS_IS_OK(status)) {
		errno = map_errno_from_nt_status(status);
		goto fail;
	}

	/* Get a pathref for full_dst (base file, no stream name). */
	status = synthetic_pathref(talloc_tos(),
				handle->conn->cwd_fsp,
				full_dst->base_name,
				NULL,
				NULL,
				full_dst->twrp,
				full_dst->flags,
				&pathref_dst);
	if (!NT_STATUS_IS_OK(status)) {
		errno = ENOENT;
		goto fail;
	}

	/* (Over)write the new stream on the base file fsp. */
	nret = SMB_VFS_FSETXATTR(
			pathref_dst->fsp,
			dst_xattr_name,
			ea.value.data,
			ea.value.length,
			0);
	if (nret < 0) {
		if (errno == ENOATTR) {
			errno = ENOENT;
		}
		goto fail;
	}

	/*
	 * Remove the old stream from the base file fsp.
	 */
	oret = SMB_VFS_FREMOVEXATTR(pathref_src->fsp,
				    src_xattr_name);
	if (oret < 0) {
		if (errno == ENOATTR) {
			errno = ENOENT;
		}
		goto fail;
	}

 done:
	errno = 0;
	ret = 0;
 fail:
	TALLOC_FREE(pathref_src);
	TALLOC_FREE(pathref_dst);
	TALLOC_FREE(full_src);
	TALLOC_FREE(full_dst);
	TALLOC_FREE(src_xattr_name);
	TALLOC_FREE(dst_xattr_name);
	return ret;
}

static NTSTATUS walk_xattr_streams(vfs_handle_struct *handle,
				files_struct *fsp,
				const struct smb_filename *smb_fname,
				bool (*fn)(struct ea_struct *ea,
					void *private_data),
				void *private_data)
{
	NTSTATUS status;
	char **names;
	size_t i, num_names;
	struct streams_xattr_config *config;

	SMB_VFS_HANDLE_GET_DATA(handle, config, struct streams_xattr_config,
				return NT_STATUS_UNSUCCESSFUL);

	status = get_ea_names_from_fsp(talloc_tos(),
				smb_fname->fsp,
				&names,
				&num_names);
	if (!NT_STATUS_IS_OK(status)) {
		return status;
	}

	for (i=0; i<num_names; i++) {
		struct ea_struct ea;

		/*
		 * We want to check with samba_private_attr_name()
		 * whether the xattr name is a private one,
		 * unfortunately it flags xattrs that begin with the
		 * default streams prefix as private.
		 *
		 * By only calling samba_private_attr_name() in case
		 * the xattr does NOT begin with the default prefix,
		 * we know that if it returns 'true' it definitely one
		 * of our internal xattr like "user.DOSATTRIB".
		 */
		if (strncasecmp_m(names[i], SAMBA_XATTR_DOSSTREAM_PREFIX,
				  strlen(SAMBA_XATTR_DOSSTREAM_PREFIX)) != 0) {
			if (samba_private_attr_name(names[i])) {
				continue;
			}
		}

		if (strncmp(names[i], config->prefix,
			    config->prefix_len) != 0) {
			continue;
		}

		status = get_ea_value_fsp(names,
					  smb_fname->fsp,
					  names[i],
					  &ea);
		if (!NT_STATUS_IS_OK(status)) {
			DEBUG(10, ("Could not get ea %s for file %s: %s\n",
				names[i],
				smb_fname->base_name,
				nt_errstr(status)));
			continue;
		}

		ea.name = talloc_asprintf(
			ea.value.data, ":%s%s",
			names[i] + config->prefix_len,
			config->store_stream_type ? "" : ":$DATA");
		if (ea.name == NULL) {
			DEBUG(0, ("talloc failed\n"));
			continue;
		}

		if (!fn(&ea, private_data)) {
			TALLOC_FREE(ea.value.data);
			return NT_STATUS_OK;
		}

		TALLOC_FREE(ea.value.data);
	}

	TALLOC_FREE(names);
	return NT_STATUS_OK;
}

static bool add_one_stream(TALLOC_CTX *mem_ctx, unsigned int *num_streams,
			   struct stream_struct **streams,
			   const char *name, off_t size,
			   off_t alloc_size)
{
	struct stream_struct *tmp;

	tmp = talloc_realloc(mem_ctx, *streams, struct stream_struct,
				   (*num_streams)+1);
	if (tmp == NULL) {
		return false;
	}

	tmp[*num_streams].name = talloc_strdup(tmp, name);
	if (tmp[*num_streams].name == NULL) {
		return false;
	}

	tmp[*num_streams].size = size;
	tmp[*num_streams].alloc_size = alloc_size;

	*streams = tmp;
	*num_streams += 1;
	return true;
}

struct streaminfo_state {
	TALLOC_CTX *mem_ctx;
	vfs_handle_struct *handle;
	unsigned int num_streams;
	struct stream_struct *streams;
	NTSTATUS status;
};

static bool collect_one_stream(struct ea_struct *ea, void *private_data)
{
	struct streaminfo_state *state =
		(struct streaminfo_state *)private_data;
	struct streams_xattr_config *config = NULL;

	SMB_VFS_HANDLE_GET_DATA(state->handle, config, struct streams_xattr_config,
				return false);

	if (!add_one_stream(state->mem_ctx,
			    &state->num_streams, &state->streams,
			    ea->name, ea->value.length - config->xattr_compat_bytes,
			    smb_roundup(state->handle->conn,
					ea->value.length - config->xattr_compat_bytes))) {
		state->status = NT_STATUS_NO_MEMORY;
		return false;
	}

	return true;
}

static NTSTATUS streams_xattr_fstreaminfo(vfs_handle_struct *handle,
					 struct files_struct *fsp,
					 TALLOC_CTX *mem_ctx,
					 unsigned int *pnum_streams,
					 struct stream_struct **pstreams)
{
	NTSTATUS status;
	struct streaminfo_state state;

	state.streams = *pstreams;
	state.num_streams = *pnum_streams;
	state.mem_ctx = mem_ctx;
	state.handle = handle;
	state.status = NT_STATUS_OK;

	status = walk_xattr_streams(handle,
				    fsp,
				    fsp->fsp_name,
				    collect_one_stream,
				    &state);

	if (!NT_STATUS_IS_OK(status)) {
		TALLOC_FREE(state.streams);
		return status;
	}

	if (!NT_STATUS_IS_OK(state.status)) {
		TALLOC_FREE(state.streams);
		return state.status;
	}

	*pnum_streams = state.num_streams;
	*pstreams = state.streams;

	return SMB_VFS_NEXT_FSTREAMINFO(handle,
			fsp,
			mem_ctx,
			pnum_streams,
			pstreams);
}

static uint32_t streams_xattr_fs_capabilities(struct vfs_handle_struct *handle,
			enum timestamp_set_resolution *p_ts_res)
{
	return SMB_VFS_NEXT_FS_CAPABILITIES(handle, p_ts_res) | FILE_NAMED_STREAMS;
}

static int streams_xattr_connect(vfs_handle_struct *handle,
				 const char *service, const char *user)
{
	struct streams_xattr_config *config;
	const char *default_prefix = SAMBA_XATTR_DOSSTREAM_PREFIX;
	const char *prefix;
	int rc;
	bool xattr_compat;

	rc = SMB_VFS_NEXT_CONNECT(handle, service, user);
	if (rc != 0) {
		return rc;
	}

	config = talloc_zero(handle->conn, struct streams_xattr_config);
	if (config == NULL) {
		DEBUG(1, ("talloc_zero() failed\n"));
		errno = ENOMEM;
		return -1;
	}

	prefix = lp_parm_const_string(SNUM(handle->conn),
				      "streams_xattr", "prefix",
				      default_prefix);
	config->prefix = talloc_strdup(config, prefix);
	if (config->prefix == NULL) {
		DEBUG(1, ("talloc_strdup() failed\n"));
		errno = ENOMEM;
		return -1;
	}
	config->prefix_len = strlen(config->prefix);
	DEBUG(10, ("streams_xattr using stream prefix: %s\n", config->prefix));

	config->store_stream_type = lp_parm_bool(SNUM(handle->conn),
						 "streams_xattr",
						 "store_stream_type",
						 true);

	xattr_compat = lp_parm_bool(SNUM(handle->conn),
				    "streams_xattr",
				    "xattr_compat",
				    false);

        config->xattr_compat_bytes = xattr_compat ? 0 : 1;

	SMB_VFS_HANDLE_SET_DATA(handle, config,
				NULL, struct stream_xattr_config,
				return -1);

	return 0;
}

static ssize_t streams_xattr_pwrite(vfs_handle_struct *handle,
				    files_struct *fsp, const void *data,
				    size_t n, off_t offset)
{
        struct stream_io *sio =
		(struct stream_io *)VFS_FETCH_FSP_EXTENSION(handle, fsp);
	struct ea_struct ea;
	NTSTATUS status;
	int ret;
	struct streams_xattr_config *config = NULL;

	DEBUG(10, ("streams_xattr_pwrite called for %d bytes\n", (int)n));

	if (sio == NULL) {
		return SMB_VFS_NEXT_PWRITE(handle, fsp, data, n, offset);
	}

	if (!streams_xattr_recheck(sio)) {
		return -1;
	}

	SMB_VFS_HANDLE_GET_DATA(handle, config, struct streams_xattr_config,
				return -1);

	if ((offset + n) >= lp_smbd_max_xattr_size(SNUM(handle->conn))) {
		/*
		 * Requested write is beyond what can be read based on
		 * samba configuration.
		 * ReFS returns STATUS_FILESYSTEM_LIMITATION, which causes
		 * entire file to be skipped by File Explorer. VFAT returns
		 * NT_STATUS_OBJECT_NAME_COLLISION causes user to be prompted
		 * to skip writing metadata, but copy data.
		 */
		DBG_ERR("Write to xattr [%s] on file [%s] exceeds maximum "
			"supported extended attribute size. "
			"Depending on filesystem type and operating system "
			"(OS) specifics, this value may be increased using "
			"the value of the parameter: "
			"smbd max xattr size = <bytes>. Consult OS and "
			"filesystem manpages prior to increasing this limit.\n",
			sio->xattr_name, sio->base);
		errno = EOVERFLOW;
		return -1;
	}

	status = get_ea_value_fsp(talloc_tos(),
				  fsp->base_fsp,
				  sio->xattr_name,
				  &ea);
	if (!NT_STATUS_IS_OK(status)) {
		return -1;
	}

        if ((offset + n) > ea.value.length - config->xattr_compat_bytes) {
		uint8_t *tmp;

		tmp = talloc_realloc(talloc_tos(), ea.value.data, uint8_t,
					   offset + n + config->xattr_compat_bytes);

		if (tmp == NULL) {
			TALLOC_FREE(ea.value.data);
                        errno = ENOMEM;
                        return -1;
                }
		ea.value.data = tmp;
		ea.value.length = offset + n + config->xattr_compat_bytes;
		if (config->xattr_compat_bytes) {
			ea.value.data[offset+n] = 0;
		}
        }

        memcpy(ea.value.data + offset, data, n);

	ret = SMB_VFS_FSETXATTR(fsp->base_fsp,
				sio->xattr_name,
				ea.value.data,
				ea.value.length,
				0);
	TALLOC_FREE(ea.value.data);

	if (ret == -1) {
		return -1;
	}

	return n;
}

static ssize_t streams_xattr_pread(vfs_handle_struct *handle,
				   files_struct *fsp, void *data,
				   size_t n, off_t offset)
{
        struct stream_io *sio =
		(struct stream_io *)VFS_FETCH_FSP_EXTENSION(handle, fsp);
	struct ea_struct ea;
	NTSTATUS status;
	size_t length, overlap;
	struct smb_filename *smb_fname_base = NULL;
	struct streams_xattr_config *config = NULL;

	SMB_VFS_HANDLE_GET_DATA(handle, config, struct streams_xattr_config,
				return -1);

	DEBUG(10, ("streams_xattr_pread: offset=%d, size=%d\n",
		   (int)offset, (int)n));

	if (sio == NULL) {
		return SMB_VFS_NEXT_PREAD(handle, fsp, data, n, offset);
	}

	if (!streams_xattr_recheck(sio)) {
		return -1;
	}

	status = get_ea_value_fsp(talloc_tos(),
				  fsp->base_fsp,
				  sio->xattr_name,
				  &ea);
	if (!NT_STATUS_IS_OK(status)) {
		return -1;
	}

	length = ea.value.length - config->xattr_compat_bytes;

	DBG_DEBUG("get_ea_value_fsp returned %d bytes\n",
		   (int)length);

        /* Attempt to read past EOF. */
        if (length <= offset) {
                return 0;
        }

        overlap = (offset + n) > length ? (length - offset) : n;
        memcpy(data, ea.value.data + offset, overlap);

	TALLOC_FREE(ea.value.data);
        return overlap;
}

struct streams_xattr_pread_state {
	ssize_t nread;
	struct vfs_aio_state vfs_aio_state;
};

static void streams_xattr_pread_done(struct tevent_req *subreq);

static struct tevent_req *streams_xattr_pread_send(
	struct vfs_handle_struct *handle,
	TALLOC_CTX *mem_ctx,
	struct tevent_context *ev,
	struct files_struct *fsp,
	void *data,
	size_t n, off_t offset)
{
	struct tevent_req *req = NULL;
	struct tevent_req *subreq = NULL;
	struct streams_xattr_pread_state *state = NULL;
	struct stream_io *sio =
		(struct stream_io *)VFS_FETCH_FSP_EXTENSION(handle, fsp);

	req = tevent_req_create(mem_ctx, &state,
				struct streams_xattr_pread_state);
	if (req == NULL) {
		return NULL;
	}

	if (sio == NULL) {
		subreq = SMB_VFS_NEXT_PREAD_SEND(state, ev, handle, fsp,
						 data, n, offset);
		if (tevent_req_nomem(req, subreq)) {
			return tevent_req_post(req, ev);
		}
		tevent_req_set_callback(subreq, streams_xattr_pread_done, req);
		return req;
	}

	state->nread = SMB_VFS_PREAD(fsp, data, n, offset);
	if (state->nread != n) {
		if (state->nread != -1) {
			errno = EIO;
		}
		tevent_req_error(req, errno);
		return tevent_req_post(req, ev);
	}

	tevent_req_done(req);
	return tevent_req_post(req, ev);
}

static void streams_xattr_pread_done(struct tevent_req *subreq)
{
	struct tevent_req *req = tevent_req_callback_data(
		subreq, struct tevent_req);
	struct streams_xattr_pread_state *state = tevent_req_data(
		req, struct streams_xattr_pread_state);

	state->nread = SMB_VFS_PREAD_RECV(subreq, &state->vfs_aio_state);
	TALLOC_FREE(subreq);

	if (tevent_req_error(req, state->vfs_aio_state.error)) {
		return;
	}
	tevent_req_done(req);
}

static ssize_t streams_xattr_pread_recv(struct tevent_req *req,
					struct vfs_aio_state *vfs_aio_state)
{
	struct streams_xattr_pread_state *state = tevent_req_data(
		req, struct streams_xattr_pread_state);

	if (tevent_req_is_unix_error(req, &vfs_aio_state->error)) {
		return -1;
	}

	*vfs_aio_state = state->vfs_aio_state;
	return state->nread;
}

struct streams_xattr_pwrite_state {
	ssize_t nwritten;
	struct vfs_aio_state vfs_aio_state;
};

static void streams_xattr_pwrite_done(struct tevent_req *subreq);

static struct tevent_req *streams_xattr_pwrite_send(
	struct vfs_handle_struct *handle,
	TALLOC_CTX *mem_ctx,
	struct tevent_context *ev,
	struct files_struct *fsp,
	const void *data,
	size_t n, off_t offset)
{
	struct tevent_req *req = NULL;
	struct tevent_req *subreq = NULL;
	struct streams_xattr_pwrite_state *state = NULL;
	struct stream_io *sio =
		(struct stream_io *)VFS_FETCH_FSP_EXTENSION(handle, fsp);

	req = tevent_req_create(mem_ctx, &state,
				struct streams_xattr_pwrite_state);
	if (req == NULL) {
		return NULL;
	}

	if (sio == NULL) {
		subreq = SMB_VFS_NEXT_PWRITE_SEND(state, ev, handle, fsp,
						  data, n, offset);
		if (tevent_req_nomem(req, subreq)) {
			return tevent_req_post(req, ev);
		}
		tevent_req_set_callback(subreq, streams_xattr_pwrite_done, req);
		return req;
	}

	state->nwritten = SMB_VFS_PWRITE(fsp, data, n, offset);
	if (state->nwritten != n) {
		if (state->nwritten != -1) {
			errno = EIO;
		}
		tevent_req_error(req, errno);
		return tevent_req_post(req, ev);
	}

	tevent_req_done(req);
	return tevent_req_post(req, ev);
}

static void streams_xattr_pwrite_done(struct tevent_req *subreq)
{
	struct tevent_req *req = tevent_req_callback_data(
		subreq, struct tevent_req);
	struct streams_xattr_pwrite_state *state = tevent_req_data(
		req, struct streams_xattr_pwrite_state);

	state->nwritten = SMB_VFS_PWRITE_RECV(subreq, &state->vfs_aio_state);
	TALLOC_FREE(subreq);

	if (tevent_req_error(req, state->vfs_aio_state.error)) {
		return;
	}
	tevent_req_done(req);
}

static ssize_t streams_xattr_pwrite_recv(struct tevent_req *req,
					 struct vfs_aio_state *vfs_aio_state)
{
	struct streams_xattr_pwrite_state *state = tevent_req_data(
		req, struct streams_xattr_pwrite_state);

	if (tevent_req_is_unix_error(req, &vfs_aio_state->error)) {
		return -1;
	}

	*vfs_aio_state = state->vfs_aio_state;
	return state->nwritten;
}

static int streams_xattr_ftruncate(struct vfs_handle_struct *handle,
					struct files_struct *fsp,
					off_t offset)
{
	int ret;
	uint8_t *tmp;
	struct ea_struct ea;
	NTSTATUS status;
        struct stream_io *sio =
		(struct stream_io *)VFS_FETCH_FSP_EXTENSION(handle, fsp);

	struct smb_filename *smb_fname_base = NULL;
	struct streams_xattr_config *config = NULL;

	SMB_VFS_HANDLE_GET_DATA(handle, config, struct streams_xattr_config,
				return -1);

	DEBUG(10, ("streams_xattr_ftruncate called for file %s offset %.0f\n",
		   fsp_str_dbg(fsp), (double)offset));

	if (sio == NULL) {
		return SMB_VFS_NEXT_FTRUNCATE(handle, fsp, offset);
	}

	if (!streams_xattr_recheck(sio)) {
		return -1;
	}

	status = get_ea_value_fsp(talloc_tos(),
				  fsp->base_fsp,
				  sio->xattr_name,
				  &ea);
	if (!NT_STATUS_IS_OK(status)) {
		return -1;
	}

	tmp = talloc_realloc(talloc_tos(), ea.value.data, uint8_t,
				   offset + 1);

	if (tmp == NULL) {
		TALLOC_FREE(ea.value.data);
		errno = ENOMEM;
		return -1;
	}

	/* Did we expand ? */
	if (ea.value.length < offset + config->xattr_compat_bytes) {
		memset(&tmp[ea.value.length], '\0',
			offset + config->xattr_compat_bytes - ea.value.length);
	}

	ea.value.data = tmp;
	ea.value.length = offset + config->xattr_compat_bytes;
	if (config->xattr_compat_bytes) {
		ea.value.data[offset] = 0;
	}

	ret = SMB_VFS_FSETXATTR(fsp->base_fsp,
				sio->xattr_name,
				ea.value.data,
				ea.value.length,
				0);

	TALLOC_FREE(ea.value.data);

	if (ret == -1) {
		return -1;
	}

	return 0;
}

static int streams_xattr_fallocate(struct vfs_handle_struct *handle,
					struct files_struct *fsp,
					uint32_t mode,
					off_t offset,
					off_t len)
{
        struct stream_io *sio =
		(struct stream_io *)VFS_FETCH_FSP_EXTENSION(handle, fsp);

	DEBUG(10, ("streams_xattr_fallocate called for file %s offset %.0f"
		"len = %.0f\n",
		fsp_str_dbg(fsp), (double)offset, (double)len));

	if (sio == NULL) {
		return SMB_VFS_NEXT_FALLOCATE(handle, fsp, mode, offset, len);
	}

	if (!streams_xattr_recheck(sio)) {
		return -1;
	}

	/* Let the pwrite code path handle it. */
	errno = ENOSYS;
	return -1;
}

static int streams_xattr_fchown(vfs_handle_struct *handle, files_struct *fsp,
				uid_t uid, gid_t gid)
{
	struct stream_io *sio =
		(struct stream_io *)VFS_FETCH_FSP_EXTENSION(handle, fsp);

	if (sio == NULL) {
		return SMB_VFS_NEXT_FCHOWN(handle, fsp, uid, gid);
	}

	return 0;
}

static int streams_xattr_fchmod(vfs_handle_struct *handle,
				files_struct *fsp,
				mode_t mode)
{
	struct stream_io *sio =
		(struct stream_io *)VFS_FETCH_FSP_EXTENSION(handle, fsp);

	if (sio == NULL) {
		return SMB_VFS_NEXT_FCHMOD(handle, fsp, mode);
	}

	return 0;
}

static ssize_t streams_xattr_fgetxattr(struct vfs_handle_struct *handle,
				       struct files_struct *fsp,
				       const char *name,
				       void *value,
				       size_t size)
{
	struct stream_io *sio =
		(struct stream_io *)VFS_FETCH_FSP_EXTENSION(handle, fsp);

	if (sio == NULL) {
		return SMB_VFS_NEXT_FGETXATTR(handle, fsp, name, value, size);
	}

	errno = ENOTSUP;
	return -1;
}

static ssize_t streams_xattr_flistxattr(struct vfs_handle_struct *handle,
					struct files_struct *fsp,
					char *list,
					size_t size)
{
	struct stream_io *sio =
		(struct stream_io *)VFS_FETCH_FSP_EXTENSION(handle, fsp);

	if (sio == NULL) {
		return SMB_VFS_NEXT_FLISTXATTR(handle, fsp, list, size);
	}

	errno = ENOTSUP;
	return -1;
}

static int streams_xattr_fremovexattr(struct vfs_handle_struct *handle,
				      struct files_struct *fsp,
				      const char *name)
{
	struct stream_io *sio =
		(struct stream_io *)VFS_FETCH_FSP_EXTENSION(handle, fsp);

	if (sio == NULL) {
		return SMB_VFS_NEXT_FREMOVEXATTR(handle, fsp, name);
	}

	errno = ENOTSUP;
	return -1;
}

static int streams_xattr_fsetxattr(struct vfs_handle_struct *handle,
				   struct files_struct *fsp,
				   const char *name,
				   const void *value,
				   size_t size,
				   int flags)
{
	struct stream_io *sio =
		(struct stream_io *)VFS_FETCH_FSP_EXTENSION(handle, fsp);

	if (sio == NULL) {
		return SMB_VFS_NEXT_FSETXATTR(handle, fsp, name, value,
					      size, flags);
	}

	errno = ENOTSUP;
	return -1;
}

struct streams_xattr_fsync_state {
	int ret;
	struct vfs_aio_state vfs_aio_state;
};

static void streams_xattr_fsync_done(struct tevent_req *subreq);

static struct tevent_req *streams_xattr_fsync_send(
	struct vfs_handle_struct *handle,
	TALLOC_CTX *mem_ctx,
	struct tevent_context *ev,
	struct files_struct *fsp)
{
	struct tevent_req *req = NULL;
	struct tevent_req *subreq = NULL;
	struct streams_xattr_fsync_state *state = NULL;
	struct stream_io *sio =
		(struct stream_io *)VFS_FETCH_FSP_EXTENSION(handle, fsp);

	req = tevent_req_create(mem_ctx, &state,
				struct streams_xattr_fsync_state);
	if (req == NULL) {
		return NULL;
	}

	if (sio == NULL) {
		subreq = SMB_VFS_NEXT_FSYNC_SEND(state, ev, handle, fsp);
		if (tevent_req_nomem(req, subreq)) {
			return tevent_req_post(req, ev);
		}
		tevent_req_set_callback(subreq, streams_xattr_fsync_done, req);
		return req;
	}

	/*
	 * There's no pathname based sync variant and we don't have access to
	 * the basefile handle, so we can't do anything here.
	 */

	tevent_req_done(req);
	return tevent_req_post(req, ev);
}

static void streams_xattr_fsync_done(struct tevent_req *subreq)
{
	struct tevent_req *req = tevent_req_callback_data(
		subreq, struct tevent_req);
	struct streams_xattr_fsync_state *state = tevent_req_data(
		req, struct streams_xattr_fsync_state);

	state->ret = SMB_VFS_FSYNC_RECV(subreq, &state->vfs_aio_state);
	TALLOC_FREE(subreq);
	if (state->ret != 0) {
		tevent_req_error(req, errno);
		return;
	}

	tevent_req_done(req);
}

static int streams_xattr_fsync_recv(struct tevent_req *req,
				    struct vfs_aio_state *vfs_aio_state)
{
	struct streams_xattr_fsync_state *state = tevent_req_data(
		req, struct streams_xattr_fsync_state);

	if (tevent_req_is_unix_error(req, &vfs_aio_state->error)) {
		return -1;
	}

	*vfs_aio_state = state->vfs_aio_state;
	return state->ret;
}

static bool streams_xattr_lock(vfs_handle_struct *handle,
			       files_struct *fsp,
			       int op,
			       off_t offset,
			       off_t count,
			       int type)
{
	struct stream_io *sio =
		(struct stream_io *)VFS_FETCH_FSP_EXTENSION(handle, fsp);

	if (sio == NULL) {
		return SMB_VFS_NEXT_LOCK(handle, fsp, op, offset, count, type);
	}

	return true;
}

static bool streams_xattr_getlock(vfs_handle_struct *handle,
				  files_struct *fsp,
				  off_t *poffset,
				  off_t *pcount,
				  int *ptype,
				  pid_t *ppid)
{
	struct stream_io *sio =
		(struct stream_io *)VFS_FETCH_FSP_EXTENSION(handle, fsp);

	if (sio == NULL) {
		return SMB_VFS_NEXT_GETLOCK(handle, fsp, poffset,
					    pcount, ptype, ppid);
	}

	errno = ENOTSUP;
	return false;
}

static int streams_xattr_filesystem_sharemode(vfs_handle_struct *handle,
					      files_struct *fsp,
					      uint32_t share_access,
					      uint32_t access_mask)
{
	struct stream_io *sio =
		(struct stream_io *)VFS_FETCH_FSP_EXTENSION(handle, fsp);

	if (sio == NULL) {
		return SMB_VFS_NEXT_FILESYSTEM_SHAREMODE(handle,
							 fsp,
							 share_access,
							 access_mask);
	}

	return 0;
}

static int streams_xattr_linux_setlease(vfs_handle_struct *handle,
					files_struct *fsp,
					int leasetype)
{
	struct stream_io *sio =
		(struct stream_io *)VFS_FETCH_FSP_EXTENSION(handle, fsp);

	if (sio == NULL) {
		return SMB_VFS_NEXT_LINUX_SETLEASE(handle, fsp, leasetype);
	}

	return 0;
}

static bool streams_xattr_strict_lock_check(struct vfs_handle_struct *handle,
					    files_struct *fsp,
					    struct lock_struct *plock)
{
	struct stream_io *sio =
		(struct stream_io *)VFS_FETCH_FSP_EXTENSION(handle, fsp);

	if (sio == NULL) {
		return SMB_VFS_NEXT_STRICT_LOCK_CHECK(handle, fsp, plock);
	}

	return true;
}

<<<<<<< HEAD
static NTSTATUS streams_xattr_get_nt_acl(vfs_handle_struct *handle,
					 files_struct *fsp,
					 uint32_t security_info,
					 TALLOC_CTX *mem_ctx,
					 struct security_descriptor **ppdesc)
{
	struct files_struct *to_check = NULL;

	to_check = fsp->base_fsp ? fsp->base_fsp : fsp;

	return SMB_VFS_NEXT_FGET_NT_ACL(handle,
					to_check,
					security_info,
					mem_ctx,
					ppdesc);
}

=======
static int streams_xattr_fcntl(vfs_handle_struct *handle,
			       files_struct *fsp,
			       int cmd,
			       va_list cmd_arg)
{
	va_list dup_cmd_arg;
	void *arg;
	int ret;

	if (fsp_is_alternate_stream(fsp)) {
		switch (cmd) {
		case F_GETFL:
		case F_SETFL:
			break;
		default:
			DBG_ERR("Unsupported fcntl() cmd [%d] on [%s]\n",
				cmd, fsp_str_dbg(fsp));
			errno = EINVAL;
			return -1;
		}
	}

	va_copy(dup_cmd_arg, cmd_arg);
	arg = va_arg(dup_cmd_arg, void *);

	ret = SMB_VFS_NEXT_FCNTL(handle, fsp, cmd, arg);

	va_end(dup_cmd_arg);

	return ret;
}
>>>>>>> c15dfcca

static struct vfs_fn_pointers vfs_streams_xattr_fns = {
	.fs_capabilities_fn = streams_xattr_fs_capabilities,
	.connect_fn = streams_xattr_connect,
	.openat_fn = streams_xattr_openat,
	.close_fn = streams_xattr_close,
	.stat_fn = streams_xattr_stat,
	.fstat_fn = streams_xattr_fstat,
	.lstat_fn = streams_xattr_lstat,
	.pread_fn = streams_xattr_pread,
	.pwrite_fn = streams_xattr_pwrite,
	.pread_send_fn = streams_xattr_pread_send,
	.pread_recv_fn = streams_xattr_pread_recv,
	.pwrite_send_fn = streams_xattr_pwrite_send,
	.pwrite_recv_fn = streams_xattr_pwrite_recv,
	.unlinkat_fn = streams_xattr_unlinkat,
	.renameat_fn = streams_xattr_renameat,
	.ftruncate_fn = streams_xattr_ftruncate,
	.fallocate_fn = streams_xattr_fallocate,
	.fstreaminfo_fn = streams_xattr_fstreaminfo,

	.fget_nt_acl_fn = streams_xattr_get_nt_acl,

	.fsync_send_fn = streams_xattr_fsync_send,
	.fsync_recv_fn = streams_xattr_fsync_recv,

	.lock_fn = streams_xattr_lock,
	.getlock_fn = streams_xattr_getlock,
	.filesystem_sharemode_fn = streams_xattr_filesystem_sharemode,
	.linux_setlease_fn = streams_xattr_linux_setlease,
	.strict_lock_check_fn = streams_xattr_strict_lock_check,
	.fcntl_fn = streams_xattr_fcntl,

	.fchown_fn = streams_xattr_fchown,
	.fchmod_fn = streams_xattr_fchmod,

	.fgetxattr_fn = streams_xattr_fgetxattr,
	.flistxattr_fn = streams_xattr_flistxattr,
	.fremovexattr_fn = streams_xattr_fremovexattr,
	.fsetxattr_fn = streams_xattr_fsetxattr,
};

static_decl_vfs;
NTSTATUS vfs_streams_xattr_init(TALLOC_CTX *ctx)
{
	return smb_register_vfs(SMB_VFS_INTERFACE_VERSION, "streams_xattr",
				&vfs_streams_xattr_fns);
}<|MERGE_RESOLUTION|>--- conflicted
+++ resolved
@@ -1595,7 +1595,6 @@
 	return true;
 }
 
-<<<<<<< HEAD
 static NTSTATUS streams_xattr_get_nt_acl(vfs_handle_struct *handle,
 					 files_struct *fsp,
 					 uint32_t security_info,
@@ -1613,7 +1612,6 @@
 					ppdesc);
 }
 
-=======
 static int streams_xattr_fcntl(vfs_handle_struct *handle,
 			       files_struct *fsp,
 			       int cmd,
@@ -1645,7 +1643,6 @@
 
 	return ret;
 }
->>>>>>> c15dfcca
 
 static struct vfs_fn_pointers vfs_streams_xattr_fns = {
 	.fs_capabilities_fn = streams_xattr_fs_capabilities,
