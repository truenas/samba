/*
   Unix SMB/CIFS implementation.
   file closing
   Copyright (C) Andrew Tridgell 1992-1998
   Copyright (C) Jeremy Allison 1992-2007.
   Copyright (C) Volker Lendecke 2005

   This program is free software; you can redistribute it and/or modify
   it under the terms of the GNU General Public License as published by
   the Free Software Foundation; either version 3 of the License, or
   (at your option) any later version.

   This program is distributed in the hope that it will be useful,
   but WITHOUT ANY WARRANTY; without even the implied warranty of
   MERCHANTABILITY or FITNESS FOR A PARTICULAR PURPOSE.  See the
   GNU General Public License for more details.

   You should have received a copy of the GNU General Public License
   along with this program.  If not, see <http://www.gnu.org/licenses/>.
*/

#include "includes.h"
#include "system/filesys.h"
#include "lib/util/server_id.h"
#include "printing.h"
#include "locking/share_mode_lock.h"
#include "smbd/smbd.h"
#include "smbd/globals.h"
#include "smbd/scavenger.h"
#include "fake_file.h"
#include "transfer_file.h"
#include "auth.h"
#include "messages.h"
#include "../librpc/gen_ndr/open_files.h"
#include "lib/util/tevent_ntstatus.h"

/****************************************************************************
 Run a file if it is a magic script.
****************************************************************************/

static NTSTATUS check_magic(struct files_struct *fsp)
{
	int ret;
	const struct loadparm_substitution *lp_sub =
		loadparm_s3_global_substitution();
	const char *magic_output = NULL;
	SMB_STRUCT_STAT st;
	int tmp_fd, outfd;
	TALLOC_CTX *ctx = NULL;
	const char *p;
	struct connection_struct *conn = fsp->conn;
	char *fname = NULL;
	NTSTATUS status;

	if (!*lp_magic_script(talloc_tos(), lp_sub, SNUM(conn))) {
		return NT_STATUS_OK;
	}

	DEBUG(5,("checking magic for %s\n", fsp_str_dbg(fsp)));

	ctx = talloc_stackframe();

	fname = fsp->fsp_name->base_name;

	if (!(p = strrchr_m(fname,'/'))) {
		p = fname;
	} else {
		p++;
	}

	if (!strequal(lp_magic_script(talloc_tos(), lp_sub, SNUM(conn)),p)) {
		status = NT_STATUS_OK;
		goto out;
	}

	if (*lp_magic_output(talloc_tos(), lp_sub, SNUM(conn))) {
		magic_output = lp_magic_output(talloc_tos(), lp_sub, SNUM(conn));
	} else {
		magic_output = talloc_asprintf(ctx,
				"%s.out",
				fname);
	}
	if (!magic_output) {
		status = NT_STATUS_NO_MEMORY;
		goto out;
	}

	/* Ensure we don't depend on user's PATH. */
	p = talloc_asprintf(ctx, "./%s", fname);
	if (!p) {
		status = NT_STATUS_NO_MEMORY;
		goto out;
	}

	if (chmod(fname, 0755) == -1) {
		status = map_nt_error_from_unix(errno);
		goto out;
	}
	ret = smbrun(p, &tmp_fd, NULL);
	DEBUG(3,("Invoking magic command %s gave %d\n",
		p,ret));

	unlink(fname);
	if (ret != 0 || tmp_fd == -1) {
		if (tmp_fd != -1) {
			close(tmp_fd);
		}
		status = NT_STATUS_UNSUCCESSFUL;
		goto out;
	}
	outfd = open(magic_output, O_CREAT|O_EXCL|O_RDWR, 0600);
	if (outfd == -1) {
		int err = errno;
		close(tmp_fd);
		status = map_nt_error_from_unix(err);
		goto out;
	}

	if (sys_fstat(tmp_fd, &st, false) == -1) {
		int err = errno;
		close(tmp_fd);
		close(outfd);
		status = map_nt_error_from_unix(err);
		goto out;
	}

	if (transfer_file(tmp_fd,outfd,(off_t)st.st_ex_size) == (off_t)-1) {
		int err = errno;
		close(tmp_fd);
		close(outfd);
		status = map_nt_error_from_unix(err);
		goto out;
	}
	close(tmp_fd);
	if (close(outfd) == -1) {
		status = map_nt_error_from_unix(errno);
		goto out;
	}

	status = NT_STATUS_OK;

 out:
	TALLOC_FREE(ctx);
	return status;
}

/****************************************************************************
 Delete all streams
****************************************************************************/

NTSTATUS delete_all_streams(connection_struct *conn,
			const struct smb_filename *smb_fname)
{
	struct stream_struct *stream_info = NULL;
	unsigned int i;
	unsigned int num_streams = 0;
	TALLOC_CTX *frame = talloc_stackframe();
	NTSTATUS status;

	status = vfs_fstreaminfo(smb_fname->fsp, talloc_tos(),
				&num_streams, &stream_info);

	if (NT_STATUS_EQUAL(status, NT_STATUS_NOT_IMPLEMENTED)) {
		DEBUG(10, ("no streams around\n"));
		TALLOC_FREE(frame);
		return NT_STATUS_OK;
	}

	if (!NT_STATUS_IS_OK(status)) {
		DEBUG(10, ("vfs_fstreaminfo failed: %s\n",
			   nt_errstr(status)));
		goto fail;
	}

	DEBUG(10, ("delete_all_streams found %d streams\n",
		   num_streams));

	if (num_streams == 0) {
		TALLOC_FREE(frame);
		return NT_STATUS_OK;
	}

	for (i=0; i<num_streams; i++) {
		int res;
		struct smb_filename *smb_fname_stream;

		if (strequal(stream_info[i].name, "::$DATA")) {
			continue;
		}

		status = synthetic_pathref(talloc_tos(),
					   conn->cwd_fsp,
					   smb_fname->base_name,
					   stream_info[i].name,
					   NULL,
					   smb_fname->twrp,
					   (smb_fname->flags &
					    ~SMB_FILENAME_POSIX_PATH),
					   &smb_fname_stream);
		if (!NT_STATUS_IS_OK(status)) {
			DEBUG(0, ("talloc_aprintf failed\n"));
			status = NT_STATUS_NO_MEMORY;
			goto fail;
		}

		res = SMB_VFS_UNLINKAT(conn,
				conn->cwd_fsp,
				smb_fname_stream,
				0);

		if (res == -1) {
			status = map_nt_error_from_unix(errno);
			DEBUG(10, ("Could not delete stream %s: %s\n",
				   smb_fname_str_dbg(smb_fname_stream),
				   strerror(errno)));
			TALLOC_FREE(smb_fname_stream);
			break;
		}
		TALLOC_FREE(smb_fname_stream);
	}

 fail:
	TALLOC_FREE(frame);
	return status;
}

struct has_other_nonposix_opens_state {
	files_struct *fsp;
	bool found_another;
};

static bool has_other_nonposix_opens_fn(
	struct share_mode_entry *e,
	bool *modified,
	void *private_data)
{
	struct has_other_nonposix_opens_state *state = private_data;
	struct files_struct *fsp = state->fsp;

	if (e->name_hash != fsp->name_hash) {
		return false;
	}
	if ((fsp->posix_flags & FSP_POSIX_FLAGS_OPEN) &&
	    (e->flags & SHARE_MODE_FLAG_POSIX_OPEN)) {
		return false;
	}
	if (e->share_file_id == fh_get_gen_id(fsp->fh)) {
		struct server_id self = messaging_server_id(
			fsp->conn->sconn->msg_ctx);
		if (server_id_equal(&self, &e->pid)) {
			return false;
		}
	}
	if (share_entry_stale_pid(e)) {
		return false;
	}

	state->found_another = true;
	return true;
}

bool has_other_nonposix_opens(struct share_mode_lock *lck,
			      struct files_struct *fsp)
{
	struct has_other_nonposix_opens_state state = { .fsp = fsp };
	bool ok;

	ok = share_mode_forall_entries(
		lck, has_other_nonposix_opens_fn, &state);
	if (!ok) {
		return false;
	}
	return state.found_another;
}

/****************************************************************************
 Deal with removing a share mode on last close.
****************************************************************************/

static NTSTATUS close_remove_share_mode(files_struct *fsp,
					enum file_close_type close_type)
{
	connection_struct *conn = fsp->conn;
	bool delete_file = false;
	bool changed_user = false;
	struct share_mode_lock *lck = NULL;
	NTSTATUS status = NT_STATUS_OK;
	NTSTATUS tmp_status;
	struct file_id id;
	const struct security_unix_token *del_token = NULL;
	const struct security_token *del_nt_token = NULL;
	struct smb_filename *parent_fname = NULL;
	struct smb_filename *base_fname = NULL;
	bool got_tokens = false;
	bool normal_close;
	int ret;

	/* Ensure any pending write time updates are done. */
	if (fsp->update_write_time_event) {
		fsp_flush_write_time_update(fsp);
	}

	/*
	 * Lock the share entries, and determine if we should delete
	 * on close. If so delete whilst the lock is still in effect.
	 * This prevents race conditions with the file being created. JRA.
	 */

	lck = get_existing_share_mode_lock(talloc_tos(), fsp->file_id);
	if (lck == NULL) {
		DEBUG(0, ("close_remove_share_mode: Could not get share mode "
			  "lock for file %s\n", fsp_str_dbg(fsp)));
		return NT_STATUS_INVALID_PARAMETER;
	}

	/* Remove the oplock before potentially deleting the file. */
	if(fsp->oplock_type) {
		remove_oplock(fsp);
	}

	if (fsp->fsp_flags.write_time_forced) {
		NTTIME mtime = share_mode_changed_write_time(lck);
		struct timespec ts = nt_time_to_full_timespec(mtime);

		DEBUG(10,("close_remove_share_mode: write time forced "
			"for file %s\n",
			fsp_str_dbg(fsp)));
		set_close_write_time(fsp, ts);
	} else if (fsp->fsp_flags.update_write_time_on_close) {
		/* Someone had a pending write. */
		if (is_omit_timespec(&fsp->close_write_time)) {
			DEBUG(10,("close_remove_share_mode: update to current time "
				"for file %s\n",
				fsp_str_dbg(fsp)));
			/* Update to current time due to "normal" write. */
			set_close_write_time(fsp, timespec_current());
		} else {
			DEBUG(10,("close_remove_share_mode: write time pending "
				"for file %s\n",
				fsp_str_dbg(fsp)));
			/* Update to time set on close call. */
			set_close_write_time(fsp, fsp->close_write_time);
		}
	}

	if (fsp->fsp_flags.initial_delete_on_close &&
			!is_delete_on_close_set(lck, fsp->name_hash)) {
		/* Initial delete on close was set and no one else
		 * wrote a real delete on close. */

		fsp->fsp_flags.delete_on_close = true;
		set_delete_on_close_lck(fsp, lck,
					fsp->conn->session_info->security_token,
					fsp->conn->session_info->unix_token);
	}

	delete_file = is_delete_on_close_set(lck, fsp->name_hash) &&
		!has_other_nonposix_opens(lck, fsp);

	/*
	 * NT can set delete_on_close of the last open
	 * reference to a file.
	 */

	normal_close = (close_type == NORMAL_CLOSE || close_type == SHUTDOWN_CLOSE);

	if (!normal_close || !delete_file) {
		status = NT_STATUS_OK;
		goto done;
	}

	/*
	 * Ok, we have to delete the file
	 */

	DEBUG(5,("close_remove_share_mode: file %s. Delete on close was set "
		 "- deleting file.\n", fsp_str_dbg(fsp)));

	/*
	 * Don't try to update the write time when we delete the file
	 */
	fsp->fsp_flags.update_write_time_on_close = false;

	got_tokens = get_delete_on_close_token(lck, fsp->name_hash,
					&del_nt_token, &del_token);
	SMB_ASSERT(got_tokens);

	if (!unix_token_equal(del_token, get_current_utok(conn))) {
		/* Become the user who requested the delete. */

		DEBUG(5,("close_remove_share_mode: file %s. "
			"Change user to uid %u\n",
			fsp_str_dbg(fsp),
			(unsigned int)del_token->uid));

		if (!push_sec_ctx()) {
			smb_panic("close_remove_share_mode: file %s. failed to push "
				  "sec_ctx.\n");
		}

		set_sec_ctx(del_token->uid,
			    del_token->gid,
			    del_token->ngroups,
			    del_token->groups,
			    del_nt_token);

		changed_user = true;
	}

	/* We can only delete the file if the name we have is still valid and
	   hasn't been renamed. */

	tmp_status = vfs_stat_fsp(fsp);
	if (!NT_STATUS_IS_OK(tmp_status)) {
		DEBUG(5,("close_remove_share_mode: file %s. Delete on close "
			 "was set and stat failed with error %s\n",
			 fsp_str_dbg(fsp), nt_errstr(tmp_status)));
		/*
		 * Don't save the errno here, we ignore this error
		 */
		goto done;
	}

	id = vfs_file_id_from_sbuf(conn, &fsp->fsp_name->st);

	if (!file_id_equal(&fsp->file_id, &id)) {
		struct file_id_buf ftmp1, ftmp2;
		DEBUG(5,("close_remove_share_mode: file %s. Delete on close "
			 "was set and dev and/or inode does not match\n",
			 fsp_str_dbg(fsp)));
		DEBUG(5,("close_remove_share_mode: file %s. stored file_id %s, "
			 "stat file_id %s\n",
			 fsp_str_dbg(fsp),
			 file_id_str_buf(fsp->file_id, &ftmp1),
			 file_id_str_buf(id, &ftmp2)));
		/*
		 * Don't save the errno here, we ignore this error
		 */
		goto done;
	}

	if ((conn->fs_capabilities & FILE_NAMED_STREAMS)
	    && !is_ntfs_stream_smb_fname(fsp->fsp_name)) {

		status = delete_all_streams(conn, fsp->fsp_name);

		if (!NT_STATUS_IS_OK(status)) {
			DEBUG(5, ("delete_all_streams failed: %s\n",
				  nt_errstr(status)));
			goto done;
		}
	}

	if (fsp->fsp_flags.kernel_share_modes_taken) {
		int ret_flock;

		/*
		 * A file system sharemode could block the unlink;
		 * remove filesystem sharemodes first.
		 */
		ret_flock = SMB_VFS_KERNEL_FLOCK(fsp, 0, 0);
		if (ret_flock == -1) {
			DBG_INFO("removing kernel flock for %s failed: %s\n",
				  fsp_str_dbg(fsp), strerror(errno));
		}

		fsp->fsp_flags.kernel_share_modes_taken = false;
	}

	status = parent_pathref(talloc_tos(),
				conn->cwd_fsp,
				fsp->fsp_name,
				&parent_fname,
				&base_fname);
	if (!NT_STATUS_IS_OK(status)) {
		goto done;
	}

	ret = SMB_VFS_UNLINKAT(conn,
			       parent_fname->fsp,
			       base_fname,
			       0);
	TALLOC_FREE(parent_fname);
	base_fname = NULL;
	if (ret != 0) {
		/*
		 * This call can potentially fail as another smbd may
		 * have had the file open with delete on close set and
		 * deleted it when its last reference to this file
		 * went away. Hence we log this but not at debug level
		 * zero.
		 */

		DEBUG(5,("close_remove_share_mode: file %s. Delete on close "
			 "was set and unlink failed with error %s\n",
			 fsp_str_dbg(fsp), strerror(errno)));

		status = map_nt_error_from_unix(errno);
	}

	/* As we now have POSIX opens which can unlink
 	 * with other open files we may have taken
 	 * this code path with more than one share mode
 	 * entry - ensure we only delete once by resetting
 	 * the delete on close flag. JRA.
 	 */

	fsp->fsp_flags.delete_on_close = false;
	reset_delete_on_close_lck(fsp, lck);

 done:

	if (changed_user) {
		/* unbecome user. */
		pop_sec_ctx();
	}

	if (fsp->fsp_flags.kernel_share_modes_taken) {
		int ret_flock;

		/* remove filesystem sharemodes */
		ret_flock = SMB_VFS_KERNEL_FLOCK(fsp, 0, 0);
		if (ret_flock == -1) {
			DEBUG(2, ("close_remove_share_mode: removing kernel "
				  "flock for %s failed: %s\n",
				  fsp_str_dbg(fsp), strerror(errno)));
		}
	}

	if (!del_share_mode(lck, fsp)) {
		DEBUG(0, ("close_remove_share_mode: Could not delete share "
			  "entry for file %s\n", fsp_str_dbg(fsp)));
	}

	TALLOC_FREE(lck);

	if (delete_file) {
		/*
		 * Do the notification after we released the share
		 * mode lock. Inside notify_fname we take out another
		 * tdb lock. With ctdb also accessing our databases,
		 * this can lead to deadlocks. Putting this notify
		 * after the TALLOC_FREE(lck) above we avoid locking
		 * two records simultaneously. Notifies are async and
		 * informational only, so calling the notify_fname
		 * without holding the share mode lock should not do
		 * any harm.
		 */
		notify_fname(conn, NOTIFY_ACTION_REMOVED,
			     FILE_NOTIFY_CHANGE_FILE_NAME,
			     fsp->fsp_name->base_name);
	}

	return status;
}

void set_close_write_time(struct files_struct *fsp, struct timespec ts)
{
	DEBUG(6,("close_write_time: %s" , time_to_asc(convert_timespec_to_time_t(ts))));

	if (is_omit_timespec(&ts)) {
		return;
	}
	fsp->fsp_flags.write_time_forced = false;
	fsp->fsp_flags.update_write_time_on_close = true;
	fsp->close_write_time = ts;
}

static NTSTATUS update_write_time_on_close(struct files_struct *fsp)
{
	struct smb_file_time ft;
	NTSTATUS status;
	struct share_mode_lock *lck = NULL;

	init_smb_file_time(&ft);

	if (!(fsp->fsp_flags.update_write_time_on_close)) {
		return NT_STATUS_OK;
	}

	if (is_omit_timespec(&fsp->close_write_time)) {
		fsp->close_write_time = timespec_current();
	}

	/* Ensure we have a valid stat struct for the source. */
	status = vfs_stat_fsp(fsp);
	if (!NT_STATUS_IS_OK(status)) {
		return status;
	}

	if (!VALID_STAT(fsp->fsp_name->st)) {
		/* if it doesn't seem to be a real file */
		return NT_STATUS_OK;
	}

	/*
	 * get_existing_share_mode_lock() isn't really the right
	 * call here, as we're being called after
	 * close_remove_share_mode() inside close_normal_file()
	 * so it's quite normal to not have an existing share
	 * mode here. However, get_share_mode_lock() doesn't
	 * work because that will create a new share mode if
	 * one doesn't exist - so stick with this call (just
	 * ignore any error we get if the share mode doesn't
	 * exist.
	 */

	lck = get_existing_share_mode_lock(talloc_tos(), fsp->file_id);
	if (lck) {
		NTTIME share_mtime = share_mode_changed_write_time(lck);
		/* On close if we're changing the real file time we
		 * must update it in the open file db too. */
		(void)set_write_time(fsp->file_id, fsp->close_write_time);

		/* Close write times overwrite sticky write times
		   so we must replace any sticky write time here. */
		if (!null_nttime(share_mtime)) {
			(void)set_sticky_write_time(fsp->file_id, fsp->close_write_time);
		}
		TALLOC_FREE(lck);
	}

	ft.mtime = fsp->close_write_time;
	/* As this is a close based update, we are not directly changing the
	   file attributes from a client call, but indirectly from a write. */
	status = smb_set_file_time(fsp->conn, fsp, fsp->fsp_name, &ft, false);
	if (!NT_STATUS_IS_OK(status)) {
		DEBUG(10,("update_write_time_on_close: smb_set_file_time "
			"on file %s returned %s\n",
			fsp_str_dbg(fsp),
			nt_errstr(status)));
		return status;
	}

	return status;
}

static NTSTATUS ntstatus_keeperror(NTSTATUS s1, NTSTATUS s2)
{
	if (!NT_STATUS_IS_OK(s1)) {
		return s1;
	}
	return s2;
}

static void assert_no_pending_aio(struct files_struct *fsp,
				  enum file_close_type close_type)
{
	struct smbXsrv_client *client = global_smbXsrv_client;
	size_t num_connections_alive;
	unsigned num_requests = fsp->num_aio_requests;

	if (num_requests == 0) {
		return;
	}

	num_connections_alive = smbXsrv_client_valid_connections(client);

	if (close_type == SHUTDOWN_CLOSE && num_connections_alive == 0) {
		/*
		 * fsp->aio_requests and the contents (fsp->aio_requests[x])
		 * are both independently owned by fsp and are not in a
		 * talloc heirarchy. This allows the fsp->aio_requests array to
		 * be reallocated independently of the array contents so it can
		 * grow on demand.
		 *
		 * This means we must ensure order of deallocation
		 * on a SHUTDOWN_CLOSE by deallocating the fsp->aio_requests[x]
		 * contents first, as their destructors access the
		 * fsp->aio_request array. If we don't deallocate them
		 * first, when fsp is deallocated fsp->aio_requests
		 * could have been deallocated *before* its contents
		 * fsp->aio_requests[x], causing a crash.
		 */
		while (fsp->num_aio_requests != 0) {
			/*
			 * NB. We *MUST* use
			 * talloc_free(fsp->aio_requests[0]),
			 * and *NOT* TALLOC_FREE() here, as
			 * TALLOC_FREE(fsp->aio_requests[0])
			 * will overwrite any new contents of
			 * fsp->aio_requests[0] that were
			 * copied into it via the destructor
			 * aio_del_req_from_fsp().
			 *
			 * BUG: https://bugzilla.samba.org/show_bug.cgi?id=14515
			 */
			talloc_free(fsp->aio_requests[0]);
		}
		return;
	}

	DBG_ERR("fsp->num_aio_requests=%u\n", num_requests);
	smb_panic("can not close with outstanding aio requests");
	return;
}

/****************************************************************************
 Close a file.

 close_type can be NORMAL_CLOSE=0,SHUTDOWN_CLOSE,ERROR_CLOSE.
 printing and magic scripts are only run on normal close.
 delete on close is done on normal and shutdown close.
****************************************************************************/

static NTSTATUS close_normal_file(struct smb_request *req, files_struct *fsp,
				  enum file_close_type close_type)
{
	NTSTATUS status = NT_STATUS_OK;
	NTSTATUS tmp;
	connection_struct *conn = fsp->conn;
	bool is_durable = false;

	SMB_ASSERT(fsp->fsp_flags.is_fsa);

	assert_no_pending_aio(fsp, close_type);

	while (talloc_array_length(fsp->blocked_smb1_lock_reqs) != 0) {
		smbd_smb1_brl_finish_by_req(
			fsp->blocked_smb1_lock_reqs[0],
			NT_STATUS_RANGE_NOT_LOCKED);
	}

	/*
	 * If we're flushing on a close we can get a write
	 * error here, we must remember this.
	 */

	if (NT_STATUS_IS_OK(status) && fsp->op != NULL) {
		is_durable = fsp->op->global->durable;
	}

	if (close_type != SHUTDOWN_CLOSE) {
		is_durable = false;
	}

	if (is_durable) {
		DATA_BLOB new_cookie = data_blob_null;

		tmp = SMB_VFS_DURABLE_DISCONNECT(fsp,
					fsp->op->global->backend_cookie,
					fsp->op,
					&new_cookie);
		if (NT_STATUS_IS_OK(tmp)) {
			struct timeval tv;
			NTTIME now;

			if (req != NULL) {
				tv = req->request_time;
			} else {
				tv = timeval_current();
			}
			now = timeval_to_nttime(&tv);

			data_blob_free(&fsp->op->global->backend_cookie);
			fsp->op->global->backend_cookie = new_cookie;

			fsp->op->compat = NULL;
			tmp = smbXsrv_open_close(fsp->op, now);
			if (!NT_STATUS_IS_OK(tmp)) {
				DEBUG(1, ("Failed to update smbXsrv_open "
					  "record when disconnecting durable "
					  "handle for file %s: %s - "
					  "proceeding with normal close\n",
					  fsp_str_dbg(fsp), nt_errstr(tmp)));
			}
			scavenger_schedule_disconnected(fsp);
		} else {
			DEBUG(1, ("Failed to disconnect durable handle for "
				  "file %s: %s - proceeding with normal "
				  "close\n", fsp_str_dbg(fsp), nt_errstr(tmp)));
		}
		if (!NT_STATUS_IS_OK(tmp)) {
			is_durable = false;
		}
	}

	if (is_durable) {
		/*
		 * This is the case where we successfully disconnected
		 * a durable handle and closed the underlying file.
		 * In all other cases, we proceed with a genuine close.
		 */
		DEBUG(10, ("%s disconnected durable handle for file %s\n",
			   conn->session_info->unix_info->unix_name,
			   fsp_str_dbg(fsp)));
		file_free(req, fsp);
		return NT_STATUS_OK;
	}

	if (fsp->op != NULL) {
		/*
		 * Make sure the handle is not marked as durable anymore
		 */
		fsp->op->global->durable = false;
	}

	/* If this is an old DOS or FCB open and we have multiple opens on
	   the same handle we only have one share mode. Ensure we only remove
	   the share mode on the last close. */

	if (fh_get_refcount(fsp->fh) == 1) {
		/* Should we return on error here... ? */
		tmp = close_remove_share_mode(fsp, close_type);
		status = ntstatus_keeperror(status, tmp);
	}

	locking_close_file(fsp, close_type);

	/*
	 * Ensure pending modtime is set before closing underlying fd.
	 */

	tmp = update_write_time_on_close(fsp);
	if (NT_STATUS_EQUAL(tmp, NT_STATUS_OBJECT_NAME_NOT_FOUND)) {
		/*
		 * Someone renamed the file or a parent directory containing
		 * this file. We can't do anything about this, eat the error.
		 */
		tmp = NT_STATUS_OK;
	}
	status = ntstatus_keeperror(status, tmp);

	tmp = fd_close(fsp);
	status = ntstatus_keeperror(status, tmp);

	/* check for magic scripts */
	if (close_type == NORMAL_CLOSE) {
		tmp = check_magic(fsp);
		status = ntstatus_keeperror(status, tmp);
	}

	DEBUG(2,("%s closed file %s (numopen=%d) %s\n",
		conn->session_info->unix_info->unix_name, fsp_str_dbg(fsp),
		conn->num_files_open - 1,
		nt_errstr(status) ));

	file_free(req, fsp);
	return status;
}
/****************************************************************************
 Function used by reply_rmdir to delete an entire directory
 tree recursively. Return True on ok, False on fail.
****************************************************************************/

bool recursive_rmdir(TALLOC_CTX *ctx,
		     connection_struct *conn,
		     struct smb_filename *smb_dname)
{
	const char *dname = NULL;
	char *talloced = NULL;
	bool ret = True;
	long offset = 0;
	SMB_STRUCT_STAT st;
	struct smb_Dir *dir_hnd;
	struct files_struct *dirfsp = NULL;
	int retval;
	NTSTATUS status;

	SMB_ASSERT(!is_ntfs_stream_smb_fname(smb_dname));

	dir_hnd = OpenDir(talloc_tos(), conn, smb_dname, NULL, 0);
	if (dir_hnd == NULL)
		return False;

	dirfsp = dir_hnd_fetch_fsp(dir_hnd);

	while ((dname = ReadDirName(dir_hnd, &offset, &st, &talloced))) {
		struct smb_filename *atname = NULL;
		struct smb_filename *smb_dname_full = NULL;
		char *fullname = NULL;
		bool do_break = true;
		int unlink_flags = 0;

		if (ISDOT(dname) || ISDOTDOT(dname)) {
			TALLOC_FREE(talloced);
			continue;
		}

		/* Construct the full name. */
		fullname = talloc_asprintf(ctx,
				"%s/%s",
				smb_dname->base_name,
				dname);
		if (!fullname) {
			errno = ENOMEM;
			goto err_break;
		}

		smb_dname_full = synthetic_smb_fname(talloc_tos(),
						fullname,
						NULL,
						NULL,
						smb_dname->twrp,
						smb_dname->flags);
		if (smb_dname_full == NULL) {
			errno = ENOMEM;
			goto err_break;
		}

		if (SMB_VFS_LSTAT(conn, smb_dname_full) != 0) {
			goto err_break;
		}

		if (smb_dname_full->st.st_ex_mode & S_IFDIR) {
			if (!recursive_rmdir(ctx, conn, smb_dname_full)) {
				goto err_break;
			}
			unlink_flags = AT_REMOVEDIR;
		}

		status = synthetic_pathref(talloc_tos(),
					   dirfsp,
					   dname,
					   NULL,
					   &smb_dname_full->st,
					   smb_dname_full->twrp,
					   smb_dname_full->flags,
					   &atname);
		if (!NT_STATUS_IS_OK(status)) {
			errno = map_errno_from_nt_status(status);
			goto err_break;
		}

		if (!is_visible_fsp(atname->fsp)) {
			TALLOC_FREE(smb_dname_full);
			TALLOC_FREE(fullname);
			TALLOC_FREE(talloced);
			TALLOC_FREE(atname);
			continue;
		}

		retval = SMB_VFS_UNLINKAT(conn,
					  dirfsp,
					  atname,
					  unlink_flags);
		if (retval != 0) {
			goto err_break;
		}

		/* Successful iteration. */
		do_break = false;

	 err_break:
		TALLOC_FREE(smb_dname_full);
		TALLOC_FREE(fullname);
		TALLOC_FREE(talloced);
		TALLOC_FREE(atname);
		if (do_break) {
			ret = false;
			break;
		}
	}
	TALLOC_FREE(dir_hnd);
	return ret;
}

/****************************************************************************
 The internals of the rmdir code - called elsewhere.
****************************************************************************/

static NTSTATUS rmdir_internals(TALLOC_CTX *ctx, struct files_struct *fsp)
{
	struct connection_struct *conn = fsp->conn;
	struct smb_filename *smb_dname = fsp->fsp_name;
	struct smb_filename *parent_fname = NULL;
	struct smb_filename *at_fname = NULL;
	SMB_STRUCT_STAT st;
	const char *dname = NULL;
	char *talloced = NULL;
	long dirpos = 0;
	struct smb_Dir *dir_hnd = NULL;
	struct files_struct *dirfsp = NULL;
	int unlink_flags = 0;
	NTSTATUS status;
	int ret;

	SMB_ASSERT(!is_ntfs_stream_smb_fname(smb_dname));

	status = parent_pathref(talloc_tos(),
				conn->cwd_fsp,
				fsp->fsp_name,
				&parent_fname,
				&at_fname);
	if (!NT_STATUS_IS_OK(status)) {
		return status;
	}

	/*
	 * Todo: use SMB_VFS_STATX() once it's available.
	 */

	/* Might be a symlink. */
	ret = SMB_VFS_LSTAT(conn, smb_dname);
	if (ret != 0) {
		TALLOC_FREE(parent_fname);
		return map_nt_error_from_unix(errno);
	}

	if (S_ISLNK(smb_dname->st.st_ex_mode)) {
		/* Is what it points to a directory ? */
		ret = SMB_VFS_STAT(conn, smb_dname);
		if (ret != 0) {
			TALLOC_FREE(parent_fname);
			return map_nt_error_from_unix(errno);
		}
		if (!(S_ISDIR(smb_dname->st.st_ex_mode))) {
			TALLOC_FREE(parent_fname);
			return NT_STATUS_NOT_A_DIRECTORY;
		}
	} else {
		unlink_flags = AT_REMOVEDIR;
	}

	ret = SMB_VFS_UNLINKAT(conn,
			       parent_fname->fsp,
			       at_fname,
			       unlink_flags);
	if (ret == 0) {
		TALLOC_FREE(parent_fname);
		notify_fname(conn, NOTIFY_ACTION_REMOVED,
			     FILE_NOTIFY_CHANGE_DIR_NAME,
			     smb_dname->base_name);
		return NT_STATUS_OK;
	}

	if (!((errno == ENOTEMPTY) || (errno == EEXIST))) {
		DEBUG(3,("rmdir_internals: couldn't remove directory %s : "
			 "%s\n", smb_fname_str_dbg(smb_dname),
			 strerror(errno)));
		TALLOC_FREE(parent_fname);
		return map_nt_error_from_unix(errno);
	}

	/*
	 * Here we know the initial directory unlink failed with
	 * ENOTEMPTY or EEXIST so we know there are objects within.
	 * If we don't have permission to delete files non
	 * visible to the client just fail the directory delete.
	 */

	if (!lp_delete_veto_files(SNUM(conn))) {
		errno = ENOTEMPTY;
		goto err;
	}

	/*
	 * Check to see if the only thing in this directory are
	 * files non-visible to the client. If not, fail the delete.
	 */

	dir_hnd = OpenDir(talloc_tos(), conn, smb_dname, NULL, 0);
	if (dir_hnd == NULL) {
		errno = ENOTEMPTY;
		goto err;
	}

	dirfsp = dir_hnd_fetch_fsp(dir_hnd);

	while ((dname = ReadDirName(dir_hnd, &dirpos, &st, &talloced)) != NULL) {
		struct smb_filename *smb_dname_full = NULL;
		struct smb_filename *direntry_fname = NULL;
		char *fullname = NULL;
		int retval;

		if (ISDOT(dname) || ISDOTDOT(dname)) {
			TALLOC_FREE(talloced);
			continue;
		}
		if (IS_VETO_PATH(conn, dname)) {
			TALLOC_FREE(talloced);
			continue;
		}

		fullname = talloc_asprintf(talloc_tos(),
					   "%s/%s",
					   smb_dname->base_name,
					   dname);

		if (fullname == NULL) {
			TALLOC_FREE(talloced);
			errno = ENOMEM;
			goto err;
		}

		smb_dname_full = synthetic_smb_fname(talloc_tos(),
						     fullname,
						     NULL,
						     NULL,
						     smb_dname->twrp,
						     smb_dname->flags);
		if (smb_dname_full == NULL) {
			TALLOC_FREE(talloced);
			TALLOC_FREE(fullname);
			errno = ENOMEM;
			goto err;
		}

		retval = SMB_VFS_LSTAT(conn, smb_dname_full);
		if (retval != 0) {
			int saved_errno = errno;
			TALLOC_FREE(talloced);
			TALLOC_FREE(fullname);
			TALLOC_FREE(smb_dname_full);
			errno = saved_errno;
			goto err;
		}

		if (S_ISLNK(smb_dname_full->st.st_ex_mode)) {
			/* Could it be an msdfs link ? */
			if (lp_host_msdfs() &&
			    lp_msdfs_root(SNUM(conn))) {
				struct smb_filename *smb_atname;
				smb_atname = synthetic_smb_fname(talloc_tos(),
							dname,
							NULL,
							&smb_dname_full->st,
							fsp->fsp_name->twrp,
							fsp->fsp_name->flags);
				if (smb_atname == NULL) {
					TALLOC_FREE(talloced);
					TALLOC_FREE(fullname);
					TALLOC_FREE(smb_dname_full);
					errno = ENOMEM;
					goto err;
				}
				if (is_msdfs_link(fsp, smb_atname)) {
					TALLOC_FREE(talloced);
					TALLOC_FREE(fullname);
					TALLOC_FREE(smb_dname_full);
					TALLOC_FREE(smb_atname);
					DBG_DEBUG("got msdfs link name %s "
						"- can't delete directory %s\n",
						dname,
						fsp_str_dbg(fsp));
					errno = ENOTEMPTY;
					goto err;
				}
				TALLOC_FREE(smb_atname);
			}

			/* Not a DFS link - could it be a dangling symlink ? */
			retval = SMB_VFS_STAT(conn, smb_dname_full);
			if (retval == -1 && (errno == ENOENT || errno == ELOOP)) {
				/*
				 * Dangling symlink.
				 * Allow delete as "delete veto files = yes"
				 */
				TALLOC_FREE(talloced);
				TALLOC_FREE(fullname);
				TALLOC_FREE(smb_dname_full);
				continue;
			}

			DBG_DEBUG("got symlink name %s - "
				"can't delete directory %s\n",
				dname,
				fsp_str_dbg(fsp));
			TALLOC_FREE(talloced);
			TALLOC_FREE(fullname);
			TALLOC_FREE(smb_dname_full);
			errno = ENOTEMPTY;
			goto err;
		}

		/* Not a symlink, get a pathref. */
		status = synthetic_pathref(talloc_tos(),
					   dirfsp,
					   dname,
					   NULL,
					   &smb_dname_full->st,
					   smb_dname->twrp,
					   smb_dname->flags,
					   &direntry_fname);
		if (!NT_STATUS_IS_OK(status)) {
			TALLOC_FREE(talloced);
			TALLOC_FREE(fullname);
			TALLOC_FREE(smb_dname_full);
			errno = map_errno_from_nt_status(status);
			goto err;
		}

		if (!is_visible_fsp(direntry_fname->fsp)) {
			TALLOC_FREE(talloced);
			TALLOC_FREE(fullname);
			TALLOC_FREE(smb_dname_full);
			TALLOC_FREE(direntry_fname);
			continue;
		}

		/*
		 * We found a client visible name.
		 * We cannot delete this directory.
		 */
		DBG_DEBUG("got name %s - "
			"can't delete directory %s\n",
			dname,
			fsp_str_dbg(fsp));
		TALLOC_FREE(talloced);
		TALLOC_FREE(fullname);
		TALLOC_FREE(smb_dname_full);
		TALLOC_FREE(direntry_fname);
		errno = ENOTEMPTY;
		goto err;
	}

	/* Do a recursive delete. */
	RewindDir(dir_hnd,&dirpos);

	while ((dname = ReadDirName(dir_hnd, &dirpos, &st, &talloced)) != NULL) {
		struct smb_filename *direntry_fname = NULL;
		struct smb_filename *smb_dname_full = NULL;
		char *fullname = NULL;
		bool do_break = true;
		int retval;

		if (ISDOT(dname) || ISDOTDOT(dname)) {
			TALLOC_FREE(talloced);
			continue;
		}

		fullname = talloc_asprintf(ctx,
					   "%s/%s",
					   smb_dname->base_name,
					   dname);

		if (fullname == NULL) {
			errno = ENOMEM;
			goto err_break;
		}

		smb_dname_full = synthetic_smb_fname(talloc_tos(),
						     fullname,
						     NULL,
						     NULL,
						     smb_dname->twrp,
						     smb_dname->flags);
		if (smb_dname_full == NULL) {
			errno = ENOMEM;
			goto err_break;
		}

		/*
		 * Todo: use SMB_VFS_STATX() once that's available.
		 */

		retval = SMB_VFS_LSTAT(conn, smb_dname_full);
		if (retval != 0) {
			goto err_break;
		}

		/*
		 * We are only dealing with VETO'ed objects
		 * here. If it's a symlink, just delete the
		 * link without caring what it is pointing
		 * to.
		 */
		if (S_ISLNK(smb_dname_full->st.st_ex_mode)) {
			direntry_fname = synthetic_smb_fname(talloc_tos(),
							dname,
							NULL,
							&smb_dname_full->st,
							smb_dname->twrp,
							smb_dname->flags);
			if (direntry_fname == NULL) {
				errno = ENOMEM;
				goto err_break;
			}
		} else {
			status = synthetic_pathref(talloc_tos(),
						   dirfsp,
						   dname,
						   NULL,
						   &smb_dname_full->st,
						   smb_dname->twrp,
						   smb_dname->flags,
						   &direntry_fname);
			if (!NT_STATUS_IS_OK(status)) {
				errno = map_errno_from_nt_status(status);
				goto err_break;
			}

			if (!is_visible_fsp(direntry_fname->fsp)) {
				TALLOC_FREE(fullname);
				TALLOC_FREE(smb_dname_full);
				TALLOC_FREE(talloced);
				TALLOC_FREE(direntry_fname);
				continue;
			}
		}

		unlink_flags = 0;

		if (smb_dname_full->st.st_ex_mode & S_IFDIR) {
			if (!recursive_rmdir(ctx, conn,
					     smb_dname_full))
			{
				goto err_break;
			}
			unlink_flags = AT_REMOVEDIR;
		}

		retval = SMB_VFS_UNLINKAT(conn,
					  dirfsp,
					  direntry_fname,
					  unlink_flags);
		if (retval != 0) {
			goto err_break;
		}

		/* Successful iteration. */
		do_break = false;

	err_break:
		TALLOC_FREE(fullname);
		TALLOC_FREE(smb_dname_full);
		TALLOC_FREE(talloced);
		TALLOC_FREE(direntry_fname);
		if (do_break) {
			break;
		}
	}

	/* Retry the rmdir */
	ret = SMB_VFS_UNLINKAT(conn,
			       parent_fname->fsp,
			       at_fname,
			       AT_REMOVEDIR);


  err:

	TALLOC_FREE(dir_hnd);
	TALLOC_FREE(parent_fname);

	if (ret != 0) {
		DEBUG(3,("rmdir_internals: couldn't remove directory %s : "
			 "%s\n", smb_fname_str_dbg(smb_dname),
			 strerror(errno)));
		return map_nt_error_from_unix(errno);
	}

	notify_fname(conn, NOTIFY_ACTION_REMOVED,
		     FILE_NOTIFY_CHANGE_DIR_NAME,
		     smb_dname->base_name);

	return NT_STATUS_OK;
}

/****************************************************************************
 Close a directory opened by an NT SMB call. 
****************************************************************************/
  
static NTSTATUS close_directory(struct smb_request *req, files_struct *fsp,
				enum file_close_type close_type)
{
	struct share_mode_lock *lck = NULL;
	bool delete_dir = False;
	NTSTATUS status = NT_STATUS_OK;
	NTSTATUS status1 = NT_STATUS_OK;
	const struct security_token *del_nt_token = NULL;
	const struct security_unix_token *del_token = NULL;
	NTSTATUS notify_status;

	SMB_ASSERT(fsp->fsp_flags.is_fsa);

	if (fsp->conn->sconn->using_smb2) {
		notify_status = NT_STATUS_NOTIFY_CLEANUP;
	} else {
		notify_status = NT_STATUS_OK;
	}

	assert_no_pending_aio(fsp, close_type);

	/*
	 * NT can set delete_on_close of the last open
	 * reference to a directory also.
	 */

	lck = get_existing_share_mode_lock(talloc_tos(), fsp->file_id);
	if (lck == NULL) {
		DEBUG(0, ("close_directory: Could not get share mode lock for "
			  "%s\n", fsp_str_dbg(fsp)));
		file_free(req, fsp);
		return NT_STATUS_INVALID_PARAMETER;
	}

	if (fsp->fsp_flags.initial_delete_on_close) {
		/* Initial delete on close was set - for
		 * directories we don't care if anyone else
		 * wrote a real delete on close. */

		send_stat_cache_delete_message(fsp->conn->sconn->msg_ctx,
					       fsp->fsp_name->base_name);
		set_delete_on_close_lck(fsp, lck,
					fsp->conn->session_info->security_token,
					fsp->conn->session_info->unix_token);
		fsp->fsp_flags.delete_on_close = true;
	}

	delete_dir = get_delete_on_close_token(
		lck, fsp->name_hash, &del_nt_token, &del_token) &&
		!has_other_nonposix_opens(lck, fsp);

	if ((close_type == NORMAL_CLOSE || close_type == SHUTDOWN_CLOSE) &&
				delete_dir) {
	
		/* Become the user who requested the delete. */

		if (!push_sec_ctx()) {
			smb_panic("close_directory: failed to push sec_ctx.\n");
		}

		set_sec_ctx(del_token->uid,
				del_token->gid,
				del_token->ngroups,
				del_token->groups,
				del_nt_token);

		if (!del_share_mode(lck, fsp)) {
			DEBUG(0, ("close_directory: Could not delete share entry for "
				  "%s\n", fsp_str_dbg(fsp)));
		}

		TALLOC_FREE(lck);

		if ((fsp->conn->fs_capabilities & FILE_NAMED_STREAMS)
		    && !is_ntfs_stream_smb_fname(fsp->fsp_name)) {

			status = delete_all_streams(fsp->conn, fsp->fsp_name);
			if (!NT_STATUS_IS_OK(status)) {
				DEBUG(5, ("delete_all_streams failed: %s\n",
					  nt_errstr(status)));
				file_free(req, fsp);
<<<<<<< HEAD
=======
				/* unbecome user. */
>>>>>>> bd9db127
				pop_sec_ctx();
				return status;
			}
		}

		status = rmdir_internals(talloc_tos(), fsp);

		DEBUG(5,("close_directory: %s. Delete on close was set - "
			 "deleting directory returned %s.\n",
			 fsp_str_dbg(fsp), nt_errstr(status)));

		/* unbecome user. */
		pop_sec_ctx();

		/*
		 * Ensure we remove any change notify requests that would
		 * now fail as the directory has been deleted.
		 */

		if (NT_STATUS_IS_OK(status)) {
			notify_status = NT_STATUS_DELETE_PENDING;
		}
	} else {
		if (!del_share_mode(lck, fsp)) {
			DEBUG(0, ("close_directory: Could not delete share entry for "
				  "%s\n", fsp_str_dbg(fsp)));
		}

		TALLOC_FREE(lck);
	}

	remove_pending_change_notify_requests_by_fid(fsp, notify_status);

	status1 = fd_close(fsp);

	if (!NT_STATUS_IS_OK(status1)) {
		DEBUG(0, ("Could not close dir! fname=%s, fd=%d, err=%d=%s\n",
			  fsp_str_dbg(fsp), fsp_get_pathref_fd(fsp), errno,
			  strerror(errno)));
	}

	/*
	 * Do the code common to files and directories.
	 */
	file_free(req, fsp);

	if (NT_STATUS_IS_OK(status) && !NT_STATUS_IS_OK(status1)) {
		status = status1;
	}
	return status;
}

/****************************************************************************
 Close a files_struct.
****************************************************************************/
  
NTSTATUS close_file(struct smb_request *req, files_struct *fsp,
		    enum file_close_type close_type)
{
	NTSTATUS status;
	struct files_struct *base_fsp = fsp->base_fsp;
	bool close_base_fsp = false;

	/*
	 * This fsp can never be an internal dirfsp. They must
	 * be explicitly closed by TALLOC_FREE of the dir handle.
	 */
	SMB_ASSERT(!fsp->fsp_flags.is_dirfsp);

	if (fsp->stream_fsp != NULL) {
		/*
		 * fsp is the base for a stream.
		 *
		 * We're called with SHUTDOWN_CLOSE from files.c which walks the
		 * complete list of files.
		 *
		 * We need to wait until the stream is closed.
		 */
		SMB_ASSERT(close_type == SHUTDOWN_CLOSE);
		return NT_STATUS_OK;
	}

	if (base_fsp != NULL) {
		/*
		 * We need to remove the link in order to
		 * recurse for the base fsp below.
		 */
		SMB_ASSERT(base_fsp->base_fsp == NULL);
		SMB_ASSERT(base_fsp->stream_fsp == fsp);
		base_fsp->stream_fsp = NULL;

		if (close_type == SHUTDOWN_CLOSE) {
			/*
			 * We're called with SHUTDOWN_CLOSE from files.c
			 * which walks the complete list of files.
			 *
			 * We may need to defer the SHUTDOWN_CLOSE
			 * if it's the next in the linked list.
			 *
			 * So we only close if the base is *not* the
			 * next in the list.
			 */
			close_base_fsp = (fsp->next != base_fsp);
		} else {
			close_base_fsp = true;
		}
	}

	if (fsp->fake_file_handle != NULL) {
		status = close_fake_file(req, fsp);
	} else if (fsp->print_file != NULL) {
		/* FIXME: return spool errors */
		print_spool_end(fsp, close_type);
		file_free(req, fsp);
		status = NT_STATUS_OK;
	} else if (!fsp->fsp_flags.is_fsa) {
		if (close_type == NORMAL_CLOSE) {
			DBG_ERR("unexpected NORMAL_CLOSE for [%s] "
				"is_fsa[%u] is_pathref[%u] is_directory[%u]\n",
				fsp_str_dbg(fsp),
				fsp->fsp_flags.is_fsa,
				fsp->fsp_flags.is_pathref,
				fsp->fsp_flags.is_directory);
		}
		SMB_ASSERT(close_type != NORMAL_CLOSE);
		fd_close(fsp);
		file_free(req, fsp);
		status = NT_STATUS_OK;
	} else if (fsp->fsp_flags.is_directory) {
		status = close_directory(req, fsp, close_type);
	} else {
		status = close_normal_file(req, fsp, close_type);
	}

	if (close_base_fsp) {

		/*
		 * fsp was a stream, the base fsp can't be a stream as well
		 *
		 * For SHUTDOWN_CLOSE this is not possible here
		 * (if the base_fsp was the next in the linked list), because
		 * SHUTDOWN_CLOSE only happens from files.c which walks the
		 * complete list of files. If we mess with more than one fsp
		 * those loops will become confused.
		 */

		close_file(req, base_fsp, close_type);
	}

	return status;
}

/****************************************************************************
 Deal with an (authorized) message to close a file given the share mode
 entry.
****************************************************************************/

void msg_close_file(struct messaging_context *msg_ctx,
			void *private_data,
			uint32_t msg_type,
			struct server_id server_id,
			DATA_BLOB *data)
{
	files_struct *fsp = NULL;
	struct file_id id;
	struct share_mode_entry e;
	struct smbd_server_connection *sconn =
		talloc_get_type_abort(private_data,
		struct smbd_server_connection);

	message_to_share_mode_entry(&id, &e, (char *)data->data);

	if(DEBUGLVL(10)) {
		char *sm_str = share_mode_str(NULL, 0, &id, &e);
		if (!sm_str) {
			smb_panic("talloc failed");
		}
		DEBUG(10,("msg_close_file: got request to close share mode "
			"entry %s\n", sm_str));
		TALLOC_FREE(sm_str);
	}

	fsp = file_find_dif(sconn, id, e.share_file_id);
	if (!fsp) {
		DEBUG(10,("msg_close_file: failed to find file.\n"));
		return;
	}
	close_file(NULL, fsp, NORMAL_CLOSE);
}<|MERGE_RESOLUTION|>--- conflicted
+++ resolved
@@ -1432,10 +1432,7 @@
 				DEBUG(5, ("delete_all_streams failed: %s\n",
 					  nt_errstr(status)));
 				file_free(req, fsp);
-<<<<<<< HEAD
-=======
 				/* unbecome user. */
->>>>>>> bd9db127
 				pop_sec_ctx();
 				return status;
 			}
