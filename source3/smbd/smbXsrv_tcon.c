--- conflicted
+++ resolved
@@ -913,9 +913,6 @@
 				  tcon->global->tcon_global_id,
 				  tcon->global->share_name,
 				  nt_errstr(status)));
-<<<<<<< HEAD
-
-=======
 			/*
 			 * We must call close_cnum() on
 			 * error, as the caller is going
@@ -925,7 +922,6 @@
 			 * conn->sconn->connections.
 			 */
 			close_cnum(tcon->compat, vuid, ERROR_CLOSE);
->>>>>>> 37595203
 			tcon->compat = NULL;
 			return status;
 		}
