--- conflicted
+++ resolved
@@ -2591,13 +2591,6 @@
 
 	DBG_DEBUG("Path [%s]\n", fsp_str_dbg(fsp));
 
-<<<<<<< HEAD
-	if ((fsp == NULL) || (fsp->fh == NULL)) {
-		smb_panic("bad fsp");
-	}
-
-=======
->>>>>>> 0c85a0ad
 	ok = ad_pack(handle, ad, fsp);
 	if (!ok) {
 		return -1;
