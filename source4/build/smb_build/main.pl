# Samba Build System					
# - the main program					
#							
#  Copyright (C) Stefan (metze) Metzmacher 2004	
#  Copyright (C) Jelmer Vernooij 2005
#  Released under the GNU GPL				

use smb_build::makefile;
use smb_build::input;
use smb_build::config_mk;
use smb_build::output;
use smb_build::env;
use smb_build::cflags;
use smb_build::summary;
use smb_build::config;
use strict;

my $INPUT = {};
my $mkfile = smb_build::config_mk::run_config_mk($INPUT, $config::config{srcdir}, $config::config{builddir}, "main.mk");

my $subsys_output_type = ["MERGED_OBJ"];

my $library_output_type;
if ($config::config{USESHARED} eq "true") {
	$library_output_type = ["SHARED_LIBRARY", "STATIC_LIBRARY"];
} else {
	$library_output_type = ["STATIC_LIBRARY"];
	push (@$library_output_type, "SHARED_LIBRARY") if 
						($config::config{BLDSHARED} eq "true")
}

my $module_output_type;
if ($config::config{USESHARED} eq "true") {
	$module_output_type = ["SHARED_LIBRARY"];
} else {
	$module_output_type = ["MERGED_OBJ"];
}

my $DEPEND = smb_build::input::check($INPUT, \%config::enabled,
				     $subsys_output_type,
				     $library_output_type,
				     $module_output_type);
my $OUTPUT = output::create_output($DEPEND, \%config::config);
my $mkenv = new smb_build::makefile(\%config::config, $mkfile);

my $shared_libs_used = 0;
<<<<<<< HEAD
=======
foreach my $key (values %$OUTPUT) {
	$mkenv->_prepare_list($key, "OBJ_LIST");
	push(@{$mkenv->{all_objs}}, "\$($key->{NAME}_OBJ_LIST)");
}
>>>>>>> b1360334

foreach my $key (values %$OUTPUT) {
	next unless defined $key->{OUTPUT_TYPE};

	$mkenv->StaticLibraryPrimitives($key) if grep(/STATIC_LIBRARY/, @{$key->{OUTPUT_TYPE}});
	$mkenv->MergedObj($key) if grep(/MERGED_OBJ/, @{$key->{OUTPUT_TYPE}});
	if (defined($key->{PC_FILE})) {
		$mkenv->output("PC_FILES += $key->{BASEDIR}/$key->{PC_FILE}\n");
	} 
	$mkenv->SharedLibraryPrimitives($key) if ($key->{TYPE} eq "LIBRARY") and
					grep(/SHARED_LIBRARY/, @{$key->{OUTPUT_TYPE}});
	if ($key->{TYPE} eq "LIBRARY" and 
	    ${$key->{OUTPUT_TYPE}}[0] eq "SHARED_LIBRARY") {
		$shared_libs_used = 1;
	}
	$mkenv->SharedModulePrimitives($key) if ($key->{TYPE} eq "MODULE" or 
								   $key->{TYPE} eq "PYTHON") and
					grep(/SHARED_LIBRARY/, @{$key->{OUTPUT_TYPE}});
	$mkenv->PythonFiles($key) if defined($key->{PYTHON_FILES});
	$mkenv->Manpage($key) if defined($key->{MANPAGE});
	$mkenv->Header($key) if defined($key->{PUBLIC_HEADERS});
}

foreach my $key (values %$OUTPUT) {
	next unless defined $key->{OUTPUT_TYPE};

	$mkenv->Integrated($key) if grep(/INTEGRATED/, @{$key->{OUTPUT_TYPE}});
}

foreach my $key (values %$OUTPUT) {
	next unless defined $key->{OUTPUT_TYPE};

	$mkenv->StaticLibrary($key) if grep(/STATIC_LIBRARY/, @{$key->{OUTPUT_TYPE}});
	$mkenv->SharedLibrary($key) if ($key->{TYPE} eq "LIBRARY") and
					grep(/SHARED_LIBRARY/, @{$key->{OUTPUT_TYPE}});
	$mkenv->SharedModule($key) if ($key->{TYPE} eq "MODULE" or 
								   $key->{TYPE} eq "PYTHON") and
					grep(/SHARED_LIBRARY/, @{$key->{OUTPUT_TYPE}});
	$mkenv->Binary($key) if grep(/BINARY/, @{$key->{OUTPUT_TYPE}});
	$mkenv->ProtoHeader($key) if defined($key->{PRIVATE_PROTO_HEADER}) or 
					 defined($key->{PUBLIC_PROTO_HEADER});
	$mkenv->InitFunctions($key) if defined($key->{INIT_FUNCTIONS});
}

$mkenv->write("data.mk");

cflags::create_cflags($OUTPUT, $config::config{srcdir},
		    $config::config{builddir}, "extra_cflags.txt");

summary::show($OUTPUT, \%config::config);

if ($shared_libs_used) {
	print <<EOF;
To run binaries without installing, set the following environment variable:
	$config::config{LIB_PATH_VAR}=$config::config{builddir}/bin/shared
EOF
}

1;<|MERGE_RESOLUTION|>--- conflicted
+++ resolved
@@ -44,13 +44,10 @@
 my $mkenv = new smb_build::makefile(\%config::config, $mkfile);
 
 my $shared_libs_used = 0;
-<<<<<<< HEAD
-=======
 foreach my $key (values %$OUTPUT) {
 	$mkenv->_prepare_list($key, "OBJ_LIST");
 	push(@{$mkenv->{all_objs}}, "\$($key->{NAME}_OBJ_LIST)");
 }
->>>>>>> b1360334
 
 foreach my $key (values %$OUTPUT) {
 	next unless defined $key->{OUTPUT_TYPE};
