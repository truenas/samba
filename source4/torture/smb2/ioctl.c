--- conflicted
+++ resolved
@@ -3838,50 +3838,6 @@
 	return true;
 }
 
-<<<<<<< HEAD
-static NTSTATUS test_ioctl_stream(struct torture_context *torture,
-			       TALLOC_CTX *mem_ctx,
-			       struct smb2_tree *tree,
-			       struct smb2_handle fh)
-{
-	union smb_ioctl ioctl;
-	NTSTATUS status;
-	struct file_zero_data_info zdata_info;
-	TALLOC_CTX *tmp_ctx = talloc_new(mem_ctx);
-	if (tmp_ctx == NULL) {
-		return NT_STATUS_NO_MEMORY;
-	}
-
-	ZERO_STRUCT(ioctl);
-	ioctl.smb2.level = RAW_IOCTL_SMB2;
-	ioctl.smb2.in.file.handle = fh;
-	ioctl.smb2.in.function = FSCTL_CREATE_OR_GET_OBJECT_ID,
-	ioctl.smb2.in.max_output_response = 64;
-	ioctl.smb2.in.flags = SMB2_IOCTL_FLAG_IS_FSCTL;
-
-	status = smb2_ioctl(tree, tmp_ctx, &ioctl.smb2);
-	if (!NT_STATUS_IS_OK(status)) {
-		goto err_out;
-	}
-
-	status = NT_STATUS_OK;
-err_out:
-	talloc_free(tmp_ctx);
-	return status;
-}
-
-bool test_ioctl_alternate_data_stream(struct torture_context *tctx)
-{
-	bool ret = true;
-	int offset, beyond_final_zero;
-	const char *fname = DNAME "\\test_stream_ioctl_dir";
-	const char *sname = DNAME "\\test_stream_ioctl_dir:stream";
-	NTSTATUS status;
-	struct smb2_create create = { };
-	struct smb2_tree *tree = NULL;
-	struct smb2_handle h1 = {{0}};
-	const char *data = "test data";
-=======
 bool test_ioctl_alternate_data_stream(struct torture_context *tctx)
 {
 	bool ret = false;
@@ -3892,7 +3848,6 @@
 	struct smb2_tree *tree = NULL;
 	struct smb2_handle h1 = {{0}};
 	union smb_ioctl ioctl;
->>>>>>> 420b9e67
 
 	if (!torture_smb2_connection(tctx, &tree)) {
 		torture_comment(tctx, "Initializing smb2 connection failed.\n");
@@ -3905,13 +3860,9 @@
 	torture_assert_ntstatus_ok_goto(tctx, status, ret, done,
 					"torture_smb2_testdir failed\n");
 
-<<<<<<< HEAD
-	smb2_util_close(tree, h1);
-=======
 	status = smb2_util_close(tree, h1);
 	torture_assert_ntstatus_ok_goto(tctx, status, ret, done,
 					"smb2_util_close failed\n");
->>>>>>> 420b9e67
 	create = (struct smb2_create) {
 		.in.desired_access = SEC_FILE_ALL,
 		.in.share_access = NTCREATEX_SHARE_ACCESS_MASK,
@@ -3927,11 +3878,8 @@
 
 	h1 = create.out.file.handle;
 	status = smb2_util_close(tree, h1);
-<<<<<<< HEAD
-=======
 	torture_assert_ntstatus_ok_goto(tctx, status, ret, done,
 					"smb2_util_close failed\n");
->>>>>>> 420b9e67
 
 	create = (struct smb2_create) {
 		.in.desired_access = SEC_FILE_ALL,
@@ -3944,17 +3892,6 @@
 	status = smb2_create(tree, tctx, &create);
 	torture_assert_ntstatus_ok_goto(tctx, status, ret, done,
 					"smb2_create failed\n");
-<<<<<<< HEAD
-        h1 = create.out.file.handle;
-
-	status = test_ioctl_stream(tctx, tctx, tree, h1);
-	if (!NT_STATUS_IS_OK(status)) {
-		smb2_util_close(tree, h1);
-		torture_assert_ntstatus_ok_goto(tctx, status, ret, done,
-						"test_ioctl_stream failed\n");
-	}
-done:
-=======
 	h1 = create.out.file.handle;
 
 	ZERO_STRUCT(ioctl);
@@ -3972,7 +3909,6 @@
 
 	smb2_util_close(tree, h1);
 	smb2_deltree(tree, DNAME);
->>>>>>> 420b9e67
 	return ret;
 }
 
